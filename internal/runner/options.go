--- conflicted
+++ resolved
@@ -49,12 +49,9 @@
 	PreferHTTPS            bool
 	NoFallback             bool
 	TechDetect             bool
-<<<<<<< HEAD
 	StoreChain             bool
-=======
 	OutputExtractRegex     string
 	extractRegex           *regexp.Regexp
->>>>>>> e9bb05db
 }
 
 func (s *scanOptions) Clone() *scanOptions {
@@ -87,11 +84,8 @@
 		PreferHTTPS:            s.PreferHTTPS,
 		NoFallback:             s.NoFallback,
 		TechDetect:             s.TechDetect,
-<<<<<<< HEAD
 		StoreChain:             s.StoreChain,
-=======
 		OutputExtractRegex:     s.OutputExtractRegex,
->>>>>>> e9bb05db
 	}
 }
 
@@ -164,11 +158,8 @@
 	protocol                  string
 	ShowStatistics            bool
 	RandomAgent               bool
-<<<<<<< HEAD
 	StoreChain                bool
-=======
 	OutputExtractRegex        string
->>>>>>> e9bb05db
 }
 
 // ParseOptions parses the command line options for application
@@ -232,11 +223,8 @@
 	flag.BoolVar(&options.NoFallback, "no-fallback", false, "If HTTPS on port 443 is successful on default configuration, probes also port 80 for HTTP")
 	flag.BoolVar(&options.ShowStatistics, "stats", false, "Enable statistic on keypress (terminal may become unresponsive till the end)")
 	flag.BoolVar(&options.RandomAgent, "random-agent", false, "Use randomly selected HTTP User-Agent header value")
-<<<<<<< HEAD
 	flag.BoolVar(&options.StoreChain, "store-chain", false, "Save chain to file (default 'output')")
-=======
 	flag.StringVar(&options.OutputExtractRegex, "extract-regex", "", "Extract Regex")
->>>>>>> e9bb05db
 
 	flag.Parse()
 
