package runner

import (
	"bufio"
	"crypto/sha256"
	"encoding/hex"
	"encoding/json"
	"fmt"
	"io/ioutil"
	"net/http"
	"net/http/httputil"
	"net/url"
	"os"
	"path"
	"regexp"
	"strconv"
	"strings"
	"time"

	"github.com/logrusorgru/aurora"
	"github.com/pkg/errors"

	"github.com/projectdiscovery/clistats"
	// automatic fd max increase if running as root
	_ "github.com/projectdiscovery/fdmax/autofdmax"
	"github.com/projectdiscovery/gologger"
	"github.com/projectdiscovery/hmap/store/hybrid"
	customport "github.com/projectdiscovery/httpx/common/customports"
	"github.com/projectdiscovery/httpx/common/fileutil"
	"github.com/projectdiscovery/httpx/common/httputilz"
	"github.com/projectdiscovery/httpx/common/httpx"
	"github.com/projectdiscovery/httpx/common/iputil"
	"github.com/projectdiscovery/httpx/common/slice"
	"github.com/projectdiscovery/httpx/common/stringz"
	"github.com/projectdiscovery/mapcidr"
	"github.com/projectdiscovery/rawhttp"
	wappalyzer "github.com/projectdiscovery/wappalyzergo"
	"github.com/remeh/sizedwaitgroup"
)

const (
	statsDisplayInterval = 5
)

// Runner is a client for running the enumeration process.
type Runner struct {
	options    *Options
	hp         *httpx.HTTPX
	wappalyzer *wappalyzer.Wappalyze
	scanopts   scanOptions
	hm         *hybrid.HybridMap
	stats      clistats.StatisticsClient
}

// New creates a new client for running enumeration process.
func New(options *Options) (*Runner, error) {
	runner := &Runner{
		options: options,
	}
	var err error
	if options.TechDetect {
		runner.wappalyzer, err = wappalyzer.New()
	}
	if err != nil {
		return nil, errors.Wrap(err, "could not create wappalyzer client")
	}

	httpxOptions := httpx.DefaultOptions
	httpxOptions.TLSGrab = options.TLSGrab
	httpxOptions.Timeout = time.Duration(options.Timeout) * time.Second
	httpxOptions.RetryMax = options.Retries
	httpxOptions.FollowRedirects = options.FollowRedirects
	httpxOptions.FollowHostRedirects = options.FollowHostRedirects
	httpxOptions.HTTPProxy = options.HTTPProxy
	httpxOptions.Unsafe = options.Unsafe
	httpxOptions.RequestOverride = httpx.RequestOverride{URIPath: options.RequestURI}
	httpxOptions.CdnCheck = options.OutputCDN
	httpxOptions.RandomAgent = options.RandomAgent

	var key, value string
	httpxOptions.CustomHeaders = make(map[string]string)
	for _, customHeader := range options.CustomHeaders {
		tokens := strings.SplitN(customHeader, ":", two)
		// rawhttp skips all checks
		if options.Unsafe {
			httpxOptions.CustomHeaders[customHeader] = ""
			continue
		}

		// Continue normally
		if len(tokens) < two {
			continue
		}
		key = strings.TrimSpace(tokens[0])
		value = strings.TrimSpace(tokens[1])
		httpxOptions.CustomHeaders[key] = value
	}

	runner.hp, err = httpx.New(&httpxOptions)
	if err != nil {
		gologger.Fatal().Msgf("Could not create httpx instance: %s\n", err)
	}

	var scanopts scanOptions

	if options.InputRawRequest != "" {
		var rawRequest []byte
		rawRequest, err = ioutil.ReadFile(options.InputRawRequest)
		if err != nil {
			gologger.Fatal().Msgf("Could not read raw request from '%s': %s\n", options.InputRawRequest, err)
		}

		rrMethod, rrPath, rrHeaders, rrBody, errParse := httputilz.ParseRequest(string(rawRequest), options.Unsafe)
		if errParse != nil {
			gologger.Fatal().Msgf("Could not parse raw request: %s\n", err)
		}
		scanopts.Methods = append(scanopts.Methods, rrMethod)
		scanopts.RequestURI = rrPath
		for name, value := range rrHeaders {
			httpxOptions.CustomHeaders[name] = value
		}
		scanopts.RequestBody = rrBody
		options.rawRequest = string(rawRequest)
	}

	// disable automatic host header for rawhttp if manually specified
	// as it can be malformed the best approach is to remove spaces and check for lowercase "host" word
	if options.Unsafe {
		for name := range runner.hp.CustomHeaders {
			nameLower := strings.TrimSpace(strings.ToLower(name))
			if strings.HasPrefix(nameLower, "host") {
				rawhttp.AutomaticHostHeader(false)
			}
		}
	}
	if strings.EqualFold(options.Methods, "all") {
		scanopts.Methods = httputilz.AllHTTPMethods()
	} else if options.Methods != "" {
		scanopts.Methods = append(scanopts.Methods, stringz.SplitByCharAndTrimSpace(options.Methods, ",")...)
	}
	if len(scanopts.Methods) == 0 {
		scanopts.Methods = append(scanopts.Methods, http.MethodGet)
	}
	runner.options.protocol = httpx.HTTPorHTTPS
	scanopts.VHost = options.VHost
	scanopts.OutputTitle = options.ExtractTitle
	scanopts.OutputStatusCode = options.StatusCode
	scanopts.OutputLocation = options.Location
	scanopts.OutputContentLength = options.ContentLength
	scanopts.StoreResponse = options.StoreResponse
	scanopts.StoreResponseDirectory = options.StoreResponseDir
	scanopts.OutputServerHeader = options.OutputServerHeader
	scanopts.OutputWithNoColor = options.NoColor
	scanopts.ResponseInStdout = options.responseInStdout
	scanopts.OutputWebSocket = options.OutputWebSocket
	scanopts.TLSProbe = options.TLSProbe
	scanopts.CSPProbe = options.CSPProbe
	if options.RequestURI != "" {
		scanopts.RequestURI = options.RequestURI
	}
	scanopts.VHostInput = options.VHostInput
	scanopts.OutputContentType = options.OutputContentType
	scanopts.RequestBody = options.RequestBody
	scanopts.Unsafe = options.Unsafe
	scanopts.Pipeline = options.Pipeline
	scanopts.HTTP2Probe = options.HTTP2Probe
	scanopts.OutputMethod = options.OutputMethod
	scanopts.OutputIP = options.OutputIP
	scanopts.OutputCName = options.OutputCName
	scanopts.OutputCDN = options.OutputCDN
	scanopts.OutputResponseTime = options.OutputResponseTime
	scanopts.NoFallback = options.NoFallback
	scanopts.TechDetect = options.TechDetect
<<<<<<< HEAD
	scanopts.StoreChain = options.StoreChain
=======
	if options.OutputExtractRegex != "" {
		if scanopts.extractRegex, err = regexp.Compile(options.OutputExtractRegex); err != nil {
			return nil, err
		}
	}
>>>>>>> e9bb05db

	// output verb if more than one is specified
	if len(scanopts.Methods) > 1 && !options.Silent {
		scanopts.OutputMethod = true
	}

	runner.scanopts = scanopts

	if options.ShowStatistics {
		runner.stats, err = clistats.New()
		if err != nil {
			return nil, err
		}
	}

	hm, err := hybrid.New(hybrid.DefaultDiskOptions)
	if err != nil {
		return nil, err
	}
	runner.hm = hm

	return runner, nil
}

func (r *Runner) prepareInput() {
	var (
		finput  *os.File
		scanner *bufio.Scanner
		err     error
	)
	// check if file has been provided
	if fileutil.FileExists(r.options.InputFile) {
		finput, err = os.Open(r.options.InputFile)
		if err != nil {
			gologger.Fatal().Msgf("Could read input file '%s': %s\n", r.options.InputFile, err)
		}
		scanner = bufio.NewScanner(finput)
	} else if fileutil.HasStdin() {
		scanner = bufio.NewScanner(os.Stdin)
	} else {
		gologger.Fatal().Msgf("No input provided")
	}

	// Check if the user requested multiple paths
	if fileutil.FileExists(r.options.RequestURIs) {
		r.options.requestURIs = fileutil.LoadFile(r.options.RequestURIs)
	} else if r.options.RequestURIs != "" {
		r.options.requestURIs = strings.Split(r.options.RequestURIs, ",")
	}

	numTargets := 0
	for scanner.Scan() {
		target := strings.TrimSpace(scanner.Text())
		// Used just to get the exact number of targets
		if _, ok := r.hm.Get(target); ok {
			continue
		}

		if len(r.options.requestURIs) > 0 {
			numTargets += len(r.options.requestURIs)
		} else {
			numTargets++
		}
		r.hm.Set(target, nil) //nolint
	}

	if r.options.InputFile != "" {
		err := finput.Close()
		if err != nil {
			gologger.Fatal().Msgf("Could close input file '%s': %s\n", r.options.InputFile, err)
		}
	}

	if r.options.ShowStatistics {
		numPorts := len(customport.Ports)
		if numPorts == 0 {
			// Default Ports 80, 443
			numPorts = 2
		}

		r.stats.AddStatic("hosts", numTargets)
		r.stats.AddStatic("startedAt", time.Now())
		r.stats.AddCounter("requests", 0)
		r.stats.AddCounter("total", uint64(numTargets*numPorts))
		err := r.stats.Start(makePrintCallback(), time.Duration(statsDisplayInterval)*time.Second)
		if err != nil {
			gologger.Warning().Msgf("Could not create statistic: %s\n", err)
		}
	}
}

func makePrintCallback() func(stats clistats.StatisticsClient) {
	builder := &strings.Builder{}
	return func(stats clistats.StatisticsClient) {
		builder.WriteRune('[')
		startedAt, _ := stats.GetStatic("startedAt")
		duration := time.Since(startedAt.(time.Time))
		builder.WriteString(clistats.FmtDuration(duration))
		builder.WriteRune(']')

		hosts, _ := stats.GetStatic("hosts")
		builder.WriteString(" | Hosts: ")
		builder.WriteString(clistats.String(hosts))

		requests, _ := stats.GetCounter("requests")
		total, _ := stats.GetCounter("total")

		builder.WriteString(" | RPS: ")
		builder.WriteString(clistats.String(uint64(float64(requests) / duration.Seconds())))

		builder.WriteString(" | Requests: ")
		builder.WriteString(clistats.String(requests))
		builder.WriteRune('/')
		builder.WriteString(clistats.String(total))
		builder.WriteRune(' ')
		builder.WriteRune('(')
		//nolint:gomnd // this is not a magic number
		builder.WriteString(clistats.String(uint64(float64(requests) / float64(total) * 100.0)))
		builder.WriteRune('%')
		builder.WriteRune(')')
		builder.WriteRune('\n')

		fmt.Fprintf(os.Stderr, "%s", builder.String())
		builder.Reset()
	}
}

// Close closes the httpx scan instance
func (r *Runner) Close() {
	// nolint:errcheck // ignore
	r.hm.Close()
	r.hp.Dialer.Close()
}

// RunEnumeration on targets for httpx client
func (r *Runner) RunEnumeration() {
	// Try to create output folder if it doesnt exist
	if r.options.StoreResponse && !fileutil.FolderExists(r.options.StoreResponseDir) {
		if err := os.MkdirAll(r.options.StoreResponseDir, os.ModePerm); err != nil {
			gologger.Fatal().Msgf("Could not create output directory '%s': %s\n", r.options.StoreResponseDir, err)
		}
	}

	r.prepareInput()

	// output routine
	wgoutput := sizedwaitgroup.New(1)
	wgoutput.Add()
	output := make(chan Result)
	go func(output chan Result) {
		defer wgoutput.Done()

		var f *os.File
		if r.options.Output != "" {
			var err error
			f, err = os.Create(r.options.Output)
			if err != nil {
				gologger.Fatal().Msgf("Could not create output file '%s': %s\n", r.options.Output, err)
			}
			defer f.Close() //nolint
		}
		for resp := range output {
			if resp.err != nil {
				gologger.Debug().Msgf("Failure '%s': %s\n", resp.URL, resp.err)
			}
			if resp.str == "" {
				continue
			}

			// apply matchers and filters
			if len(r.options.filterStatusCode) > 0 && slice.IntSliceContains(r.options.filterStatusCode, resp.StatusCode) {
				continue
			}
			if len(r.options.filterContentLength) > 0 && slice.IntSliceContains(r.options.filterContentLength, resp.ContentLength) {
				continue
			}
			if r.options.filterRegex != nil && r.options.filterRegex.MatchString(resp.raw) {
				continue
			}
			if r.options.OutputFilterString != "" && strings.Contains(strings.ToLower(resp.raw), strings.ToLower(r.options.OutputFilterString)) {
				continue
			}
			if len(r.options.matchStatusCode) > 0 && !slice.IntSliceContains(r.options.matchStatusCode, resp.StatusCode) {
				continue
			}
			if len(r.options.matchContentLength) > 0 && !slice.IntSliceContains(r.options.matchContentLength, resp.ContentLength) {
				continue
			}
			if r.options.matchRegex != nil && !r.options.matchRegex.MatchString(resp.raw) {
				continue
			}
			if r.options.OutputMatchString != "" && !strings.Contains(strings.ToLower(resp.raw), strings.ToLower(r.options.OutputMatchString)) {
				continue
			}

			row := resp.str
			if r.options.JSONOutput {
				row = resp.JSON()
			}
			gologger.Silent().Msgf("%s\n", row)
			if f != nil {
				//nolint:errcheck // this method needs a small refactor to reduce complexity
				f.WriteString(row + "\n")
			}
		}
	}(output)

	wg := sizedwaitgroup.New(r.options.Threads)

	r.hm.Scan(func(k, _ []byte) error {
		var reqs int
		if len(r.options.requestURIs) > 0 {
			for _, p := range r.options.requestURIs {
				scanopts := r.scanopts.Clone()
				scanopts.RequestURI = p
				r.process(string(k), &wg, r.hp, r.options.protocol, scanopts, output)
				reqs++
			}
		} else {
			r.process(string(k), &wg, r.hp, r.options.protocol, &r.scanopts, output)
			reqs++
		}

		if r.options.ShowStatistics {
			r.stats.IncrementCounter("requests", reqs)
		}
		return nil
	})

	wg.Wait()

	close(output)

	wgoutput.Wait()
}

func (r *Runner) process(t string, wg *sizedwaitgroup.SizedWaitGroup, hp *httpx.HTTPX, protocol string, scanopts *scanOptions, output chan Result) {
	protocols := []string{protocol}
	if scanopts.NoFallback {
		protocols = []string{httpx.HTTPS, httpx.HTTP}
	}
	for target := range targets(stringz.TrimProtocol(t)) {
		// if no custom ports specified then test the default ones
		if len(customport.Ports) == 0 {
			for _, method := range scanopts.Methods {
				for _, prot := range protocols {
					wg.Add()
					go func(target, method, protocol string) {
						defer wg.Done()
						result := r.analyze(hp, protocol, target, 0, method, scanopts)
						output <- result
						if scanopts.TLSProbe && result.TLSData != nil {
							scanopts.TLSProbe = false
							for _, tt := range result.TLSData.DNSNames {
								r.process(tt, wg, hp, protocol, scanopts, output)
							}
							for _, tt := range result.TLSData.CommonName {
								r.process(tt, wg, hp, protocol, scanopts, output)
							}
						}
						if scanopts.CSPProbe && result.CSPData != nil {
							scanopts.CSPProbe = false
							for _, tt := range result.CSPData.Domains {
								r.process(tt, wg, hp, protocol, scanopts, output)
							}
						}
					}(target, method, prot)
				}
			}
		}

		// the host name shouldn't have any semicolon - in case remove the port
		semicolonPosition := strings.LastIndex(target, ":")
		if semicolonPosition > 0 {
			target = target[:semicolonPosition]
		}

		for port, wantedProtocol := range customport.Ports {
			for _, method := range scanopts.Methods {
				wg.Add()
				go func(port int, method, protocol string) {
					defer wg.Done()
					result := r.analyze(hp, protocol, target, port, method, scanopts)
					output <- result
					if scanopts.TLSProbe && result.TLSData != nil {
						scanopts.TLSProbe = false
						for _, tt := range result.TLSData.DNSNames {
							r.process(tt, wg, hp, protocol, scanopts, output)
						}
						for _, tt := range result.TLSData.CommonName {
							r.process(tt, wg, hp, protocol, scanopts, output)
						}
					}
				}(port, method, wantedProtocol)
			}
		}
	}
}

// returns all the targets within a cidr range or the single target
func targets(target string) chan string {
	results := make(chan string)
	go func() {
		defer close(results)

		// A valid target does not contain:
		// *
		// spaces
		if strings.ContainsAny(target, " *") {
			return
		}

		// test if the target is a cidr
		if iputil.IsCidr(target) {
			cidrIps, err := mapcidr.IPAddresses(target)
			if err != nil {
				return
			}
			for _, ip := range cidrIps {
				results <- ip
			}
		} else {
			results <- target
		}
	}()
	return results
}

func (r *Runner) analyze(hp *httpx.HTTPX, protocol, domain string, port int, method string, scanopts *scanOptions) Result {
	origProtocol := protocol
	if protocol == httpx.HTTPorHTTPS {
		protocol = httpx.HTTPS
	}
	retried := false
retry:
	var customHost string
	if scanopts.VHostInput {
		parts := strings.Split(domain, ",")
		//nolint:gomnd // not a magic number
		if len(parts) != 2 {
			return Result{}
		}
		domain = parts[0]
		customHost = parts[1]
	}

	URL := fmt.Sprintf("%s://%s", protocol, domain)
	if port > 0 {
		URL = fmt.Sprintf("%s://%s:%d", protocol, domain, port)
	} else {
		domainParse := strings.Split(domain, ":")
		domain = domainParse[0]
		if len(domainParse) > 1 {
			port, _ = strconv.Atoi(domainParse[1])
		}
	}

	if !scanopts.Unsafe {
		URL += scanopts.RequestURI
	}

	req, err := hp.NewRequest(method, URL)
	if err != nil {
		return Result{URL: URL, err: err}
	}
	if customHost != "" {
		req.Host = customHost
	}

	hp.SetCustomHeaders(req, hp.CustomHeaders)
	if scanopts.RequestBody != "" {
		req.ContentLength = int64(len(scanopts.RequestBody))
		req.Body = ioutil.NopCloser(strings.NewReader(scanopts.RequestBody))
	}

	requestDump, err := httputil.DumpRequestOut(req.Request, true)
	if err != nil {
		return Result{URL: URL, err: err}
	}

	resp, err := hp.Do(req)
	if err != nil {
		if !retried && origProtocol == httpx.HTTPorHTTPS {
			if protocol == httpx.HTTPS {
				protocol = httpx.HTTP
			} else {
				protocol = httpx.HTTPS
			}
			retried = true
			goto retry
		}
		return Result{URL: URL, err: err}
	}

	var fullURL string

	if resp.StatusCode >= 0 {
		if port > 0 {
			fullURL = fmt.Sprintf("%s://%s:%d%s", protocol, domain, port, scanopts.RequestURI)
		} else {
			fullURL = fmt.Sprintf("%s://%s%s", protocol, domain, scanopts.RequestURI)
		}
	}

	builder := &strings.Builder{}

	builder.WriteString(fullURL)

	if scanopts.OutputStatusCode {
		builder.WriteString(" [")
		for i, chainItem := range resp.Chain {
			if !scanopts.OutputWithNoColor {
				// Color the status code based on its value
				switch {
				case chainItem.StatusCode >= http.StatusOK && chainItem.StatusCode < http.StatusMultipleChoices:
					builder.WriteString(aurora.Green(strconv.Itoa(chainItem.StatusCode)).String())
				case chainItem.StatusCode >= http.StatusMultipleChoices && chainItem.StatusCode < http.StatusBadRequest:
					builder.WriteString(aurora.Yellow(strconv.Itoa(chainItem.StatusCode)).String())
				case chainItem.StatusCode >= http.StatusBadRequest && chainItem.StatusCode < http.StatusInternalServerError:
					builder.WriteString(aurora.Red(strconv.Itoa(chainItem.StatusCode)).String())
				case resp.StatusCode > http.StatusInternalServerError:
					builder.WriteString(aurora.Bold(aurora.Yellow(strconv.Itoa(chainItem.StatusCode))).String())
				}
			} else {
				builder.WriteString(strconv.Itoa(chainItem.StatusCode))
			}
			if i != len(resp.Chain)-1 {
				builder.WriteRune(',')
			}
		}
		builder.WriteRune(']')
	}

	if scanopts.OutputLocation {
		builder.WriteString(" [")
		if !scanopts.OutputWithNoColor {
			builder.WriteString(aurora.Magenta(resp.GetHeaderPart("Location", ";")).String())
		} else {
			builder.WriteString(resp.GetHeaderPart("Location", ";"))
		}
		builder.WriteRune(']')
	}

	if scanopts.OutputMethod {
		builder.WriteString(" [")
		if !scanopts.OutputWithNoColor {
			builder.WriteString(aurora.Magenta(method).String())
		} else {
			builder.WriteString(method)
		}
		builder.WriteRune(']')
	}

	if scanopts.OutputContentLength {
		builder.WriteString(" [")
		if !scanopts.OutputWithNoColor {
			builder.WriteString(aurora.Magenta(strconv.Itoa(resp.ContentLength)).String())
		} else {
			builder.WriteString(strconv.Itoa(resp.ContentLength))
		}
		builder.WriteRune(']')
	}

	if scanopts.OutputContentType {
		builder.WriteString(" [")
		if !scanopts.OutputWithNoColor {
			builder.WriteString(aurora.Magenta(resp.GetHeaderPart("Content-Type", ";")).String())
		} else {
			builder.WriteString(resp.GetHeaderPart("Content-Type", ";"))
		}
		builder.WriteRune(']')
	}

	title := httpx.ExtractTitle(resp)
	if scanopts.OutputTitle {
		builder.WriteString(" [")
		if !scanopts.OutputWithNoColor {
			builder.WriteString(aurora.Cyan(title).String())
		} else {
			builder.WriteString(title)
		}
		builder.WriteRune(']')
	}

	serverHeader := resp.GetHeader("Server")
	if scanopts.OutputServerHeader {
		builder.WriteString(fmt.Sprintf(" [%s]", serverHeader))
	}

	var serverResponseRaw string
	var request string
	var responseHeader string
	if scanopts.ResponseInStdout {
		serverResponseRaw = string(resp.Data)
		request = string(requestDump)
		responseHeader = resp.RawHeaders
	}

	// check for virtual host
	isvhost := false
	if scanopts.VHost {
		isvhost, _ = hp.IsVirtualHost(req)
		if isvhost {
			builder.WriteString(" [vhost]")
		}
	}

	// web socket
	isWebSocket := resp.StatusCode == 101
	if scanopts.OutputWebSocket && isWebSocket {
		builder.WriteString(" [websocket]")
	}

	pipeline := false
	if scanopts.Pipeline {
		pipeline = hp.SupportPipeline(protocol, method, domain, port)
		if pipeline {
			builder.WriteString(" [pipeline]")
		}
	}

	var http2 bool
	// if requested probes for http2
	if scanopts.HTTP2Probe {
		http2 = hp.SupportHTTP2(protocol, method, URL)
		if http2 {
			builder.WriteString(" [http2]")
		}
	}
	ip := hp.Dialer.GetDialedIP(domain)
	if scanopts.OutputIP {
		builder.WriteString(fmt.Sprintf(" [%s]", ip))
	}

	var (
		ips    []string
		cnames []string
	)
	dnsData, err := hp.Dialer.GetDNSData(domain)
	if dnsData != nil && err == nil {
		ips = append(ips, dnsData.A...)
		ips = append(ips, dnsData.AAAA...)
		cnames = dnsData.CNAME
	} else {
		ips = append(ips, ip)
	}

	if scanopts.OutputCName && len(cnames) > 0 {
		// Print only the first CNAME (full list in json)
		builder.WriteString(fmt.Sprintf(" [%s]", cnames[0]))
	}

	isCDN, err := hp.CdnCheck(ip)
	if scanopts.OutputCDN && isCDN && err == nil {
		builder.WriteString(" [cdn]")
	}

	if scanopts.OutputResponseTime {
		builder.WriteString(fmt.Sprintf(" [%s]", resp.Duration))
	}

	var technologies []string
	if scanopts.TechDetect {
		matches := r.wappalyzer.Fingerprint(resp.Headers, resp.Data)
		for match := range matches {
			technologies = append(technologies, match)
		}

		if len(technologies) > 0 {
			technologies := strings.Join(technologies, ",")

			builder.WriteString(" [")
			if !scanopts.OutputWithNoColor {
				builder.WriteString(aurora.Magenta(technologies).String())
			} else {
				builder.WriteString(technologies)
			}
			builder.WriteRune(']')
		}
	}

<<<<<<< HEAD
	// store responses or chain in directory
	if scanopts.StoreResponse || scanopts.StoreChain {
=======
	// extract regex
	if scanopts.extractRegex != nil {
		matches := scanopts.extractRegex.FindAllString(string(resp.Data), -1)
		if len(matches) > 0 {
			builder.WriteString(" [" + strings.Join(matches, ",") + "]")
		}
	}

	// store responses in directory
	if scanopts.StoreResponse {
>>>>>>> e9bb05db
		domainFile := fmt.Sprintf("%s%s", domain, scanopts.RequestURI)
		if port > 0 {
			domainFile = fmt.Sprintf("%s.%d%s", domain, port, scanopts.RequestURI)
		}
		// On various OS the file max file name length is 255 - https://serverfault.com/questions/9546/filename-length-limits-on-linux
		// Truncating length at 255
		if len(domainFile) >= maxFileNameLength {
			// leaving last 4 bytes free to append ".txt"
			domainFile = domainFile[:maxFileNameLength-1]
		}

		domainFile = strings.ReplaceAll(domainFile, "/", "_") + ".txt"
		// store response
		responsePath := path.Join(scanopts.StoreResponseDirectory, domainFile)
		writeErr := ioutil.WriteFile(responsePath, []byte(resp.Raw), 0644)
		if writeErr != nil {
			gologger.Warning().Msgf("Could not write response, at path '%s', to disk: %s", responsePath, writeErr)
		}
		if scanopts.StoreChain {
			domainFile = strings.ReplaceAll(domainFile, ".txt", ".chain.txt")
			responsePath := path.Join(scanopts.StoreResponseDirectory, domainFile)
			writeErr := ioutil.WriteFile(responsePath, []byte(resp.GetChain()), 0644)
			if writeErr != nil {
				gologger.Warning().Msgf("Could not write response, at path '%s', to disk: %s", responsePath, writeErr)
			}
		}
	}

	parsed, err := url.Parse(fullURL)
	if err != nil {
		return Result{URL: URL, err: errors.Wrap(err, "could not parse url")}
	}

	finalPort := parsed.Port()
	if finalPort == "" {
		if parsed.Scheme == "http" {
			finalPort = "80"
		} else {
			finalPort = "443"
		}
	}
	finalPath := parsed.Path
	if finalPath == "" {
		finalPath = "/"
	}

	hasher := sha256.New()
	_, _ = hasher.Write(resp.Data)
	bodySha := hex.EncodeToString(hasher.Sum(nil))
	hasher.Reset()

	_, _ = hasher.Write([]byte(resp.RawHeaders))
	headersSha := hex.EncodeToString(hasher.Sum(nil))

	return Result{
		Timestamp:        time.Now(),
		Request:          request,
		ResponseHeader:   responseHeader,
		Scheme:           parsed.Scheme,
		Port:             finalPort,
		Path:             finalPath,
		BodySHA256:       bodySha,
		HeaderSHA256:     headersSha,
		raw:              resp.Raw,
		URL:              fullURL,
		ContentLength:    resp.ContentLength,
		ChainStatusCodes: resp.GetChainStatusCodes(),
		Chain:            resp.GetChain(),
		StatusCode:       resp.StatusCode,
		Location:         resp.GetHeaderPart("Location", ";"),
		ContentType:      resp.GetHeaderPart("Content-Type", ";"),
		Title:            title,
		str:              builder.String(),
		VHost:            isvhost,
		WebServer:        serverHeader,
		ResponseBody:     serverResponseRaw,
		WebSocket:        isWebSocket,
		TLSData:          resp.TLSData,
		CSPData:          resp.CSPData,
		Pipeline:         pipeline,
		HTTP2:            http2,
		Method:           method,
		Host:             ip,
		A:                ips,
		CNAMEs:           cnames,
		CDN:              isCDN,
		ResponseTime:     resp.Duration.String(),
		Technologies:     technologies,
	}
}

// Result of a scan
type Result struct {
	Timestamp        time.Time `json:"timestamp,omitempty"`
	Request          string    `json:"request,omitempty"`
	ResponseHeader   string    `json:"response-header,omitempty"`
	Scheme           string    `json:"scheme,omitempty"`
	Port             string    `json:"port,omitempty"`
	Path             string    `json:"path,omitempty"`
	BodySHA256       string    `json:"body-sha256,omitempty"`
	HeaderSHA256     string    `json:"header-sha256,omitempty"`
	A                []string  `json:"a,omitempty"`
	CNAMEs           []string  `json:"cnames,omitempty"`
	raw              string
	URL              string `json:"url,omitempty"`
	Location         string `json:"location,omitempty"`
	Title            string `json:"title,omitempty"`
	str              string
	err              error
	WebServer        string         `json:"webserver,omitempty"`
	ResponseBody     string         `json:"response-body,omitempty"`
	ContentType      string         `json:"content-type,omitempty"`
	Method           string         `json:"method,omitempty"`
	Host             string         `json:"host,omitempty"`
	ContentLength    int            `json:"content-length,omitempty"`
	ChainStatusCodes []int          `json:"chain-status-codes,omitempty"`
	StatusCode       int            `json:"status-code,omitempty"`
	TLSData          *httpx.TLSData `json:"tls-grab,omitempty"`
	CSPData          *httpx.CSPData `json:"csp,omitempty"`
	VHost            bool           `json:"vhost,omitempty"`
	WebSocket        bool           `json:"websocket,omitempty"`
	Pipeline         bool           `json:"pipeline,omitempty"`
	HTTP2            bool           `json:"http2,omitempty"`
	CDN              bool           `json:"cdn,omitempty"`
	ResponseTime     string         `json:"response-time,omitempty"`
	Technologies     []string       `json:"technologies,omitempty"`
	Chain            string         `json:"chain,omitempty"`
}

// JSON the result
func (r *Result) JSON() string {
	if js, err := json.Marshal(r); err == nil {
		return string(js)
	}

	return ""
}<|MERGE_RESOLUTION|>--- conflicted
+++ resolved
@@ -171,15 +171,12 @@
 	scanopts.OutputResponseTime = options.OutputResponseTime
 	scanopts.NoFallback = options.NoFallback
 	scanopts.TechDetect = options.TechDetect
-<<<<<<< HEAD
 	scanopts.StoreChain = options.StoreChain
-=======
 	if options.OutputExtractRegex != "" {
 		if scanopts.extractRegex, err = regexp.Compile(options.OutputExtractRegex); err != nil {
 			return nil, err
 		}
 	}
->>>>>>> e9bb05db
 
 	// output verb if more than one is specified
 	if len(scanopts.Methods) > 1 && !options.Silent {
@@ -760,12 +757,8 @@
 			builder.WriteRune(']')
 		}
 	}
-
-<<<<<<< HEAD
-	// store responses or chain in directory
-	if scanopts.StoreResponse || scanopts.StoreChain {
-=======
-	// extract regex
+  
+  // extract regex
 	if scanopts.extractRegex != nil {
 		matches := scanopts.extractRegex.FindAllString(string(resp.Data), -1)
 		if len(matches) > 0 {
@@ -773,9 +766,8 @@
 		}
 	}
 
-	// store responses in directory
-	if scanopts.StoreResponse {
->>>>>>> e9bb05db
+	// store responses or chain in directory
+	if scanopts.StoreResponse || scanopts.StoreChain {
 		domainFile := fmt.Sprintf("%s%s", domain, scanopts.RequestURI)
 		if port > 0 {
 			domainFile = fmt.Sprintf("%s.%d%s", domain, port, scanopts.RequestURI)
