--- conflicted
+++ resolved
@@ -21,7 +21,6 @@
 
 	"github.com/logrusorgru/aurora"
 	"github.com/pkg/errors"
-
 	"github.com/projectdiscovery/clistats"
 	"github.com/projectdiscovery/stringsutil"
 	"github.com/projectdiscovery/urlutil"
@@ -42,6 +41,7 @@
 	"github.com/projectdiscovery/rawhttp"
 	wappalyzer "github.com/projectdiscovery/wappalyzergo"
 	"github.com/remeh/sizedwaitgroup"
+	"go.uber.org/ratelimit"
 )
 
 const (
@@ -50,12 +50,13 @@
 
 // Runner is a client for running the enumeration process.
 type Runner struct {
-	options    *Options
-	hp         *httpx.HTTPX
-	wappalyzer *wappalyzer.Wappalyze
-	scanopts   scanOptions
-	hm         *hybrid.HybridMap
-	stats      clistats.StatisticsClient
+	options     *Options
+	hp          *httpx.HTTPX
+	wappalyzer  *wappalyzer.Wappalyze
+	scanopts    scanOptions
+	hm          *hybrid.HybridMap
+	stats       clistats.StatisticsClient
+	ratelimiter ratelimit.Limiter
 }
 
 // New creates a new client for running enumeration process.
@@ -219,6 +220,12 @@
 	}
 	runner.hm = hm
 
+	if options.RateLimit > 0 {
+		runner.ratelimiter = ratelimit.New(options.RateLimit)
+	} else {
+		runner.ratelimiter = ratelimit.NewUnlimited()
+	}
+
 	return runner, nil
 }
 
@@ -265,7 +272,7 @@
 		}
 		numTargets += numTargetsStdin
 	}
-	// reqLength = numTargets
+
 	if r.options.ShowStatistics {
 		numPorts := len(customport.Ports)
 		if numPorts == 0 {
@@ -289,6 +296,9 @@
 	for scanner.Scan() {
 		target := strings.TrimSpace(scanner.Text())
 		// Used just to get the exact number of targets
+		if target == "" {
+			continue
+		}
 		if _, ok := r.hm.Get(target); ok {
 			continue
 		}
@@ -349,7 +359,6 @@
 
 // RunEnumeration on targets for httpx client
 func (r *Runner) RunEnumeration() {
-	//fmt.Println("result : == >> 45646 ")
 	// Try to create output folder if it doesnt exist
 	if r.options.StoreResponse && !fileutil.FolderExists(r.options.StoreResponseDir) {
 		if err := os.MkdirAll(r.options.StoreResponseDir, os.ModePerm); err != nil {
@@ -377,7 +386,7 @@
 		}
 		for resp := range output {
 			if resp.err != nil {
-				gologger.Debug().Msgf("Failure '%s': %s\n", resp.URL, resp.err)
+				gologger.Debug().Msgf("Failed '%s': %s\n", resp.URL, resp.err)
 			}
 			if resp.str == "" {
 				continue
@@ -413,7 +422,6 @@
 			if r.options.JSONOutput {
 				row = resp.JSON(&r.scanopts)
 			}
-
 			gologger.Silent().Msgf("%s\n", row)
 			if f != nil {
 				//nolint:errcheck // this method needs a small refactor to reduce complexity
@@ -465,7 +473,6 @@
 	if scanopts.NoFallback {
 		protocols = []string{httpx.HTTPS, httpx.HTTP}
 	}
-
 	for target := range targets(stringz.TrimProtocol(t, scanopts.NoFallback || scanopts.NoFallbackScheme)) {
 		// if no custom ports specified then test the default ones
 		if len(customport.Ports) == 0 {
@@ -624,8 +631,6 @@
 			req.Body = nil
 		}
 	}
-<<<<<<< HEAD
-=======
 	r.ratelimiter.Take()
 	resp, err := hp.Do(req)
 
@@ -659,10 +664,13 @@
 
 		builder.WriteRune(']')
 	}
->>>>>>> 89505f6a
-
-	resp, err := hp.Do(req)
+
 	if err != nil {
+		errString := ""
+		errString = err.Error()
+		splitErr := strings.Split(errString, ":")
+		errString = strings.TrimSpace(splitErr[len(splitErr)-1])
+
 		if !retried && origProtocol == httpx.HTTPorHTTPS {
 			if protocol == httpx.HTTPS {
 				protocol = httpx.HTTP
@@ -672,19 +680,13 @@
 			retried = true
 			goto retry
 		}
-		return Result{URL: URL.String(), err: err}
-	}
-
-	var fullURL string
-
-	if resp.StatusCode >= 0 {
-		fullURL = req.URL.String()
-	}
-
-	builder := &strings.Builder{}
-
-	builder.WriteString(stringz.RemoveURLDefaultPort(fullURL))
-	// portLst = append(portLst, fullURL)
+		if r.options.Probe {
+			return Result{URL: URL.String(), Input: domain, Timestamp: time.Now(), err: err, Failed: err != nil, Error: errString, str: builder.String()}
+		} else {
+			return Result{URL: URL.String(), Input: domain, Timestamp: time.Now(), err: err}
+		}
+	}
+
 	if scanopts.OutputStatusCode {
 		builder.WriteString(" [")
 		for i, chainItem := range resp.Chain {
@@ -778,6 +780,7 @@
 	// check for virtual host
 	isvhost := false
 	if scanopts.VHost {
+		r.ratelimiter.Take()
 		isvhost, _ = hp.IsVirtualHost(req)
 		if isvhost {
 			builder.WriteString(" [vhost]")
@@ -793,6 +796,7 @@
 	pipeline := false
 	if scanopts.Pipeline {
 		port, _ := strconv.Atoi(URL.Port)
+		r.ratelimiter.Take()
 		pipeline = hp.SupportPipeline(protocol, method, URL.Host, port)
 		if pipeline {
 			builder.WriteString(" [pipeline]")
@@ -802,6 +806,7 @@
 	var http2 bool
 	// if requested probes for http2
 	if scanopts.HTTP2Probe {
+		r.ratelimiter.Take()
 		http2 = hp.SupportHTTP2(protocol, method, URL.String())
 		if http2 {
 			builder.WriteString(" [http2]")
@@ -949,6 +954,7 @@
 	if scanopts.ChainInStdout && resp.HasChain() {
 		chainItems = append(chainItems, resp.GetChainAsSlice()...)
 	}
+
 	return Result{
 		Timestamp:        time.Now(),
 		Request:          request,
@@ -960,6 +966,7 @@
 		HeaderSHA256:     headersSha,
 		raw:              resp.Raw,
 		URL:              fullURL,
+		Input:            domain,
 		ContentLength:    resp.ContentLength,
 		ChainStatusCodes: chainStatusCodes,
 		Chain:            chainItems,
@@ -984,8 +991,6 @@
 		ResponseTime:     resp.Duration.String(),
 		Technologies:     technologies,
 		FinalURL:         finalURL,
-		// UniqueUrl:        uniqueUrlStrngs,
-		// PortLst:          portLst,
 	}
 }
 
@@ -1003,10 +1008,12 @@
 	CNAMEs           []string  `json:"cnames,omitempty"`
 	raw              string
 	URL              string `json:"url,omitempty"`
+	Input            string `json:"input,omitempty"`
 	Location         string `json:"location,omitempty"`
 	Title            string `json:"title,omitempty"`
 	str              string
 	err              error
+	Error            string            `json:"error,omitempty"`
 	WebServer        string            `json:"webserver,omitempty"`
 	ResponseBody     string            `json:"response-body,omitempty"`
 	ContentType      string            `json:"content-type,omitempty"`
@@ -1026,6 +1033,7 @@
 	Technologies     []string          `json:"technologies,omitempty"`
 	Chain            []httpx.ChainItem `json:"chain,omitempty"`
 	FinalURL         string            `json:"final-url,omitempty"`
+	Failed           bool              `json:"failed"`
 }
 
 // JSON the result
