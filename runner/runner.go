package runner

import (
	"bufio"
	"bytes"
	"crypto/sha256"
	"encoding/hex"
	"encoding/json"
	"fmt"
	"io/ioutil"
	"net"
	"net/http"
	"net/http/httputil"
	"net/url"
	"os"
	"path"
	"regexp"
	"sort"
	"strconv"
	"strings"
	"time"

	"github.com/bluele/gcache"
	"github.com/logrusorgru/aurora"
	"github.com/pkg/errors"
	"github.com/projectdiscovery/clistats"
	"github.com/projectdiscovery/cryptoutil"
	"github.com/projectdiscovery/goconfig"
	"github.com/projectdiscovery/stringsutil"
	"github.com/projectdiscovery/urlutil"

	// automatic fd max increase if running as root
	_ "github.com/projectdiscovery/fdmax/autofdmax"
	"github.com/projectdiscovery/gologger"
	"github.com/projectdiscovery/hmap/store/hybrid"
	pdhttputil "github.com/projectdiscovery/httputil"
	customport "github.com/projectdiscovery/httpx/common/customports"
	"github.com/projectdiscovery/httpx/common/fileutil"
	"github.com/projectdiscovery/httpx/common/httputilz"
	"github.com/projectdiscovery/httpx/common/httpx"
	"github.com/projectdiscovery/httpx/common/slice"
	"github.com/projectdiscovery/httpx/common/stringz"
	"github.com/projectdiscovery/iputil"
	"github.com/projectdiscovery/mapcidr"
	"github.com/projectdiscovery/rawhttp"
	wappalyzer "github.com/projectdiscovery/wappalyzergo"
	"github.com/remeh/sizedwaitgroup"
	"go.uber.org/ratelimit"
)

const (
	statsDisplayInterval = 5
)

// Runner is a client for running the enumeration process.
type Runner struct {
	options         *Options
	hp              *httpx.HTTPX
	wappalyzer      *wappalyzer.Wappalyze
	scanopts        scanOptions
	hm              *hybrid.HybridMap
	stats           clistats.StatisticsClient
	ratelimiter     ratelimit.Limiter
	HostErrorsCache gcache.Cache
}

// New creates a new client for running enumeration process.
func New(options *Options) (*Runner, error) {
	runner := &Runner{
		options: options,
	}
	var err error
	if options.TechDetect {
		runner.wappalyzer, err = wappalyzer.New()
	}
	if err != nil {
		return nil, errors.Wrap(err, "could not create wappalyzer client")
	}

	httpxOptions := httpx.DefaultOptions
	// Enables automatically tlsgrab if tlsprobe is requested
	httpxOptions.TLSGrab = options.TLSGrab || options.TLSProbe
	httpxOptions.Timeout = time.Duration(options.Timeout) * time.Second
	httpxOptions.RetryMax = options.Retries
	httpxOptions.FollowRedirects = options.FollowRedirects
	httpxOptions.FollowHostRedirects = options.FollowHostRedirects
	httpxOptions.MaxRedirects = options.MaxRedirects
	httpxOptions.HTTPProxy = options.HTTPProxy
	httpxOptions.Unsafe = options.Unsafe
	httpxOptions.RequestOverride = httpx.RequestOverride{URIPath: options.RequestURI}
	httpxOptions.CdnCheck = options.OutputCDN
	httpxOptions.ExcludeCdn = options.ExcludeCDN
	httpxOptions.RandomAgent = options.RandomAgent
	httpxOptions.Deny = options.Deny
	httpxOptions.Allow = options.Allow
	httpxOptions.MaxResponseBodySizeToSave = int64(options.MaxResponseBodySizeToSave)
	httpxOptions.MaxResponseBodySizeToRead = int64(options.MaxResponseBodySizeToRead)
	// adjust response size saved according to the max one read by the server
	if httpxOptions.MaxResponseBodySizeToSave > httpxOptions.MaxResponseBodySizeToRead {
		httpxOptions.MaxResponseBodySizeToSave = httpxOptions.MaxResponseBodySizeToRead
	}

	var key, value string
	httpxOptions.CustomHeaders = make(map[string]string)
	for _, customHeader := range options.CustomHeaders {
		tokens := strings.SplitN(customHeader, ":", two)
		// rawhttp skips all checks
		if options.Unsafe {
			httpxOptions.CustomHeaders[customHeader] = ""
			continue
		}

		// Continue normally
		if len(tokens) < two {
			continue
		}
		key = strings.TrimSpace(tokens[0])
		value = strings.TrimSpace(tokens[1])
		httpxOptions.CustomHeaders[key] = value
	}

	runner.hp, err = httpx.New(&httpxOptions)
	if err != nil {
		gologger.Fatal().Msgf("Could not create httpx instance: %s\n", err)
	}

	var scanopts scanOptions

	if options.InputRawRequest != "" {
		var rawRequest []byte
		rawRequest, err = ioutil.ReadFile(options.InputRawRequest)
		if err != nil {
			gologger.Fatal().Msgf("Could not read raw request from '%s': %s\n", options.InputRawRequest, err)
		}

		rrMethod, rrPath, rrHeaders, rrBody, errParse := httputilz.ParseRequest(string(rawRequest), options.Unsafe)
		if errParse != nil {
			gologger.Fatal().Msgf("Could not parse raw request: %s\n", err)
		}
		scanopts.Methods = append(scanopts.Methods, rrMethod)
		scanopts.RequestURI = rrPath
		for name, value := range rrHeaders {
			httpxOptions.CustomHeaders[name] = value
		}
		scanopts.RequestBody = rrBody
		options.rawRequest = string(rawRequest)
	}

	// disable automatic host header for rawhttp if manually specified
	// as it can be malformed the best approach is to remove spaces and check for lowercase "host" word
	if options.Unsafe {
		for name := range runner.hp.CustomHeaders {
			nameLower := strings.TrimSpace(strings.ToLower(name))
			if strings.HasPrefix(nameLower, "host") {
				rawhttp.AutomaticHostHeader(false)
			}
		}
	}
	if strings.EqualFold(options.Methods, "all") {
		scanopts.Methods = pdhttputil.AllHTTPMethods()
	} else if options.Methods != "" {
		// if unsafe is specified then converts the methods to uppercase
		if !options.Unsafe {
			options.Methods = strings.ToUpper(options.Methods)
		}
		scanopts.Methods = append(scanopts.Methods, stringz.SplitByCharAndTrimSpace(options.Methods, ",")...)
	}
	if len(scanopts.Methods) == 0 {
		scanopts.Methods = append(scanopts.Methods, http.MethodGet)
	}
	runner.options.protocol = httpx.HTTPorHTTPS
	scanopts.VHost = options.VHost
	scanopts.OutputTitle = options.ExtractTitle
	scanopts.OutputStatusCode = options.StatusCode
	scanopts.OutputLocation = options.Location
	scanopts.OutputContentLength = options.ContentLength
	scanopts.StoreResponse = options.StoreResponse
	scanopts.StoreResponseDirectory = options.StoreResponseDir
	scanopts.OutputServerHeader = options.OutputServerHeader
	scanopts.OutputWithNoColor = options.NoColor
	scanopts.ResponseInStdout = options.responseInStdout
	scanopts.ChainInStdout = options.chainInStdout
	scanopts.OutputWebSocket = options.OutputWebSocket
	scanopts.TLSProbe = options.TLSProbe
	scanopts.CSPProbe = options.CSPProbe
	if options.RequestURI != "" {
		scanopts.RequestURI = options.RequestURI
	}
	scanopts.VHostInput = options.VHostInput
	scanopts.OutputContentType = options.OutputContentType
	scanopts.RequestBody = options.RequestBody
	scanopts.Unsafe = options.Unsafe
	scanopts.Pipeline = options.Pipeline
	scanopts.HTTP2Probe = options.HTTP2Probe
	scanopts.OutputMethod = options.OutputMethod
	scanopts.OutputIP = options.OutputIP
	scanopts.OutputCName = options.OutputCName
	scanopts.OutputCDN = options.OutputCDN
	scanopts.OutputResponseTime = options.OutputResponseTime
	scanopts.NoFallback = options.NoFallback
	scanopts.NoFallbackScheme = options.NoFallbackScheme
	scanopts.TechDetect = options.TechDetect
	scanopts.StoreChain = options.StoreChain
	scanopts.MaxResponseBodySizeToSave = options.MaxResponseBodySizeToSave
	scanopts.MaxResponseBodySizeToRead = options.MaxResponseBodySizeToRead
	if options.OutputExtractRegex != "" {
		if scanopts.extractRegex, err = regexp.Compile(options.OutputExtractRegex); err != nil {
			return nil, err
		}
	}

	// output verb if more than one is specified
	if len(scanopts.Methods) > 1 && !options.Silent {
		scanopts.OutputMethod = true
	}

	scanopts.ExcludeCDN = options.ExcludeCDN
	scanopts.HostMaxErrors = options.HostMaxErrors
	runner.scanopts = scanopts

	if options.ShowStatistics {
		runner.stats, err = clistats.New()
		if err != nil {
			return nil, err
		}
	}

	hm, err := hybrid.New(hybrid.DefaultDiskOptions)
	if err != nil {
		return nil, err
	}
	runner.hm = hm

	if options.RateLimit > 0 {
		runner.ratelimiter = ratelimit.New(options.RateLimit)
	} else {
		runner.ratelimiter = ratelimit.NewUnlimited()
	}

	if options.HostMaxErrors >= 0 {
		gc := gcache.New(1000).
			ARC().
			Build()
		runner.HostErrorsCache = gc
	}

	return runner, nil
}

func (r *Runner) prepareInput() {
	// Check if the user requested multiple paths
	if fileutil.FileExists(r.options.RequestURIs) {
		r.options.requestURIs = fileutil.LoadFile(r.options.RequestURIs)
	} else if r.options.RequestURIs != "" {
		r.options.requestURIs = strings.Split(r.options.RequestURIs, ",")
	}

	// check if file has been provided
	var numHosts int
	if fileutil.FileExists(r.options.InputFile) {
		finput, err := os.Open(r.options.InputFile)
		if err != nil {
			gologger.Fatal().Msgf("Could read input file '%s': %s\n", r.options.InputFile, err)
		}
		numHosts, err = r.loadAndCloseFile(finput)
		if err != nil {
			gologger.Fatal().Msgf("Could read input file '%s': %s\n", r.options.InputFile, err)
		}
	} else if r.options.InputFile != "" {
		files, err := fileutil.ListFilesWithPattern(r.options.InputFile)
		if err != nil {
			gologger.Fatal().Msgf("No input provided: %s", err)
		}
		for _, file := range files {
			finput, err := os.Open(file)
			if err != nil {
				gologger.Fatal().Msgf("Could read input file '%s': %s\n", r.options.InputFile, err)
			}
			numTargetsFile, err := r.loadAndCloseFile(finput)
			if err != nil {
				gologger.Fatal().Msgf("Could read input file '%s': %s\n", r.options.InputFile, err)
			}
			numHosts += numTargetsFile
		}
	}
	if fileutil.HasStdin() {
		numTargetsStdin, err := r.loadAndCloseFile(os.Stdin)
		if err != nil {
			gologger.Fatal().Msgf("Could read input from stdin: %s\n", err)
		}
		numHosts += numTargetsStdin
	}

	if r.options.ShowStatistics {
		r.stats.AddStatic("totalHosts", numHosts)
		r.stats.AddCounter("hosts", 0)
		r.stats.AddStatic("startedAt", time.Now())
		r.stats.AddCounter("requests", 0)
		err := r.stats.Start(makePrintCallback(), time.Duration(statsDisplayInterval)*time.Second)
		if err != nil {
			gologger.Warning().Msgf("Could not create statistic: %s\n", err)
		}
	}
}

func (r *Runner) loadAndCloseFile(finput *os.File) (numTargets int, err error) {
	scanner := bufio.NewScanner(finput)
	for scanner.Scan() {
		target := strings.TrimSpace(scanner.Text())
		// Used just to get the exact number of targets
		if target == "" {
			continue
		}
		if _, ok := r.hm.Get(target); ok {
			continue
		}

		// if the target is ip or host it counts as 1
		expandedTarget := 1
		// input can be a cidr
		if iputil.IsCIDR(target) {
			// so we need to count the ips
			if ipsCount, err := mapcidr.AddressCount(target); err == nil && ipsCount > 0 {
				expandedTarget = int(ipsCount)
			}
		}

		numTargets += expandedTarget
		r.hm.Set(target, nil) //nolint
	}
	err = finput.Close()
	return numTargets, err
}

var (
	lastPrint         time.Time
	lastRequestsCount float64
)

func makePrintCallback() func(stats clistats.StatisticsClient) {
	builder := &strings.Builder{}
	return func(stats clistats.StatisticsClient) {
		var duration time.Duration
		now := time.Now()
		if lastPrint.IsZero() {
			startedAt, _ := stats.GetStatic("startedAt")
			duration = time.Since(startedAt.(time.Time))
		} else {
			duration = time.Since(lastPrint)
		}

		builder.WriteRune('[')
		builder.WriteString(clistats.FmtDuration(duration))
		builder.WriteRune(']')

		var currentRequests float64
		if reqs, _ := stats.GetCounter("requests"); reqs > 0 {
			currentRequests = float64(reqs)
		}

		builder.WriteString(" | RPS: ")
		incrementRequests := currentRequests - lastRequestsCount
		builder.WriteString(clistats.String(uint64(incrementRequests / duration.Seconds())))

		builder.WriteString(" | Requests: ")
		builder.WriteString(fmt.Sprintf("%.0f", currentRequests))

		hosts, _ := stats.GetCounter("hosts")
		totalHosts, _ := stats.GetStatic("totalHosts")

		builder.WriteString(" | Hosts: ")
		builder.WriteString(clistats.String(hosts))
		builder.WriteRune('/')
		builder.WriteString(clistats.String(totalHosts))
		builder.WriteRune(' ')
		builder.WriteRune('(')
		//nolint:gomnd // this is not a magic number
		builder.WriteString(clistats.String(uint64(float64(hosts) / float64(totalHosts.(int)) * 100.0)))
		builder.WriteRune('%')
		builder.WriteRune(')')

		builder.WriteRune('\n')

		fmt.Fprintf(os.Stderr, "%s", builder.String())
		builder.Reset()

		lastPrint = now
		lastRequestsCount = currentRequests
	}
}

// Close closes the httpx scan instance
func (r *Runner) Close() {
	// nolint:errcheck // ignore
	r.hm.Close()
	r.hp.Dialer.Close()
	if r.options.HostMaxErrors >= 0 {
		r.HostErrorsCache.Purge()
	}
}

// RunEnumeration on targets for httpx client
func (r *Runner) RunEnumeration() {
	// Try to create output folder if it doesnt exist
	if r.options.StoreResponse && !fileutil.FolderExists(r.options.StoreResponseDir) {
		if err := os.MkdirAll(r.options.StoreResponseDir, os.ModePerm); err != nil {
			gologger.Fatal().Msgf("Could not create output directory '%s': %s\n", r.options.StoreResponseDir, err)
		}
	}

	r.prepareInput()

	// if resume is enabled inform the user
	if r.options.ShouldLoadResume() && r.options.resumeCfg.Index > 0 {
		gologger.Debug().Msgf("Resuming at position %d: %s\n", r.options.resumeCfg.Index, r.options.resumeCfg.ResumeFrom)
	}

	// output routine
	wgoutput := sizedwaitgroup.New(1)
	wgoutput.Add()
	output := make(chan Result)
	go func(output chan Result) {
		defer wgoutput.Done()

		var f *os.File
		if r.options.Output != "" {
			var err error
			f, err = os.Create(r.options.Output)
			if err != nil {
				gologger.Fatal().Msgf("Could not create output file '%s': %s\n", r.options.Output, err)
			}
			defer f.Close() //nolint
		}
		for resp := range output {
			if resp.err != nil {
				gologger.Debug().Msgf("Failed '%s': %s\n", resp.URL, resp.err)
			}
			if resp.str == "" {
				continue
			}

			// apply matchers and filters
			if len(r.options.filterStatusCode) > 0 && slice.IntSliceContains(r.options.filterStatusCode, resp.StatusCode) {
				continue
			}
			if len(r.options.filterContentLength) > 0 && slice.IntSliceContains(r.options.filterContentLength, resp.ContentLength) {
				continue
			}
			if r.options.filterRegex != nil && r.options.filterRegex.MatchString(resp.raw) {
				continue
			}
			if r.options.OutputFilterString != "" && strings.Contains(strings.ToLower(resp.raw), strings.ToLower(r.options.OutputFilterString)) {
				continue
			}
			if len(r.options.matchStatusCode) > 0 && !slice.IntSliceContains(r.options.matchStatusCode, resp.StatusCode) {
				continue
			}
			if len(r.options.matchContentLength) > 0 && !slice.IntSliceContains(r.options.matchContentLength, resp.ContentLength) {
				continue
			}
			if r.options.matchRegex != nil && !r.options.matchRegex.MatchString(resp.raw) {
				continue
			}
			if r.options.OutputMatchString != "" && !strings.Contains(strings.ToLower(resp.raw), strings.ToLower(r.options.OutputMatchString)) {
				continue
			}

			row := resp.str
			if r.options.JSONOutput {
				row = resp.JSON(&r.scanopts)
			}
			gologger.Silent().Msgf("%s\n", row)
			if f != nil {
				//nolint:errcheck // this method needs a small refactor to reduce complexity
				f.WriteString(row + "\n")
			}
		}
	}(output)

	wg := sizedwaitgroup.New(r.options.Threads)

	r.hm.Scan(func(k, _ []byte) error {
		t := string(k)

		if r.options.resumeCfg != nil {
			r.options.resumeCfg.current = t
			r.options.resumeCfg.currentIndex++
			if r.options.resumeCfg.currentIndex <= r.options.resumeCfg.Index {
				return nil
			}
		}

		protocol := r.options.protocol
		// attempt to parse url as is
		if u, err := url.Parse(t); err == nil {
			if r.options.NoFallbackScheme && u.Scheme == httpx.HTTP || u.Scheme == httpx.HTTPS {
				protocol = u.Scheme
			}
		}

		if len(r.options.requestURIs) > 0 {
			for _, p := range r.options.requestURIs {
				scanopts := r.scanopts.Clone()
				scanopts.RequestURI = p
				r.process(t, &wg, r.hp, protocol, scanopts, output)
			}
		} else {
			r.process(t, &wg, r.hp, protocol, &r.scanopts, output)
		}

		return nil
	})

	wg.Wait()

	close(output)

	wgoutput.Wait()
}

func (r *Runner) process(t string, wg *sizedwaitgroup.SizedWaitGroup, hp *httpx.HTTPX, protocol string, scanopts *scanOptions, output chan Result) {
	protocols := []string{protocol}
	if scanopts.NoFallback || protocol == httpx.HTTPandHTTPS {
		protocols = []string{httpx.HTTPS, httpx.HTTP}
	}

	for target := range targets(stringz.TrimProtocol(t, scanopts.NoFallback || scanopts.NoFallbackScheme)) {
		// if no custom ports specified then test the default ones
		if len(customport.Ports) == 0 {
			for _, method := range scanopts.Methods {
				for _, prot := range protocols {
					wg.Add()
					go func(target, method, protocol string) {
						defer wg.Done()
						result := r.analyze(hp, protocol, target, method, t, scanopts)
						output <- result
						if scanopts.TLSProbe && result.TLSData != nil {
							scanopts.TLSProbe = false
							for _, tt := range result.TLSData.DNSNames {
								r.process(tt, wg, hp, protocol, scanopts, output)
							}
							for _, tt := range result.TLSData.CommonName {
								r.process(tt, wg, hp, protocol, scanopts, output)
							}
						}
						if scanopts.CSPProbe && result.CSPData != nil {
							scanopts.CSPProbe = false
							for _, tt := range result.CSPData.Domains {
								r.process(tt, wg, hp, protocol, scanopts, output)
							}
						}
					}(target, method, prot)
				}
			}
		}

<<<<<<< HEAD
		for port, wantedProtocolForPort := range customport.Ports {
			wantedProtocols := []string{wantedProtocolForPort}
			if wantedProtocolForPort == httpx.HTTPandHTTPS {
				wantedProtocols = []string{httpx.HTTPS, httpx.HTTP}
			}
			for _, wantedProtocol := range wantedProtocols {
				for _, method := range scanopts.Methods {
					wg.Add()
					go func(port int, method, protocol string) {
						defer wg.Done()
						h, _ := urlutil.ChangePort(target, fmt.Sprint(port))
						result := r.analyze(hp, protocol, h, method, scanopts)
						output <- result
						if scanopts.TLSProbe && result.TLSData != nil {
							scanopts.TLSProbe = false
							for _, tt := range result.TLSData.DNSNames {
								r.process(tt, wg, hp, protocol, scanopts, output)
							}
							for _, tt := range result.TLSData.CommonName {
								r.process(tt, wg, hp, protocol, scanopts, output)
							}
=======
		for port, wantedProtocol := range customport.Ports {
			for _, method := range scanopts.Methods {
				wg.Add()
				go func(port int, method, protocol string) {
					defer wg.Done()
					h, _ := urlutil.ChangePort(target, fmt.Sprint(port))
					result := r.analyze(hp, protocol, h, method, t, scanopts)
					output <- result
					if scanopts.TLSProbe && result.TLSData != nil {
						scanopts.TLSProbe = false
						for _, tt := range result.TLSData.DNSNames {
							r.process(tt, wg, hp, protocol, scanopts, output)
						}
						for _, tt := range result.TLSData.CommonName {
							r.process(tt, wg, hp, protocol, scanopts, output)
>>>>>>> b7d1d179
						}
					}(port, method, wantedProtocol)
				}
			}
		}
		if r.options.ShowStatistics {
			r.stats.IncrementCounter("hosts", 1)
		}
	}
}

// returns all the targets within a cidr range or the single target
func targets(target string) chan string {
	results := make(chan string)
	go func() {
		defer close(results)

		// A valid target does not contain:
		// *
		// spaces
		if strings.ContainsAny(target, " *") {
			return
		}

		// test if the target is a cidr
		if iputil.IsCIDR(target) {
			cidrIps, err := mapcidr.IPAddresses(target)
			if err != nil {
				return
			}
			for _, ip := range cidrIps {
				results <- ip
			}
		} else {
			results <- target
		}
	}()
	return results
}

func (r *Runner) analyze(hp *httpx.HTTPX, protocol, domain, method, origInput string, scanopts *scanOptions) Result {
	origProtocol := protocol
	if protocol == httpx.HTTPorHTTPS || protocol == httpx.HTTPandHTTPS {
		protocol = httpx.HTTPS
	}
	retried := false
retry:
	var customHost string
	if scanopts.VHostInput {
		parts := strings.Split(domain, ",")
		//nolint:gomnd // not a magic number
		if len(parts) != 2 {
			return Result{Input: origInput}
		}
		domain = parts[0]
		customHost = parts[1]
	}
	URL, err := urlutil.Parse(domain)
	if err != nil {
		return Result{URL: domain, Input: origInput, err: err}
	}

	// check if we have to skip the host:port as a result of a previous failure
	hostPort := net.JoinHostPort(URL.Host, URL.Port)
	if r.options.HostMaxErrors >= 0 && r.HostErrorsCache.Has(hostPort) {
		numberOfErrors, err := r.HostErrorsCache.GetIFPresent(hostPort)
		if err == nil && numberOfErrors.(int) >= r.options.HostMaxErrors {
			return Result{URL: domain, err: errors.New("skipping as previously unresponsive")}
		}
	}

	// check if the combination host:port should be skipped if belonging to a cdn
	if r.skipCDNPort(URL.Host, URL.Port) {
		gologger.Debug().Msgf("Skipping cdn target: %s:%s\n", URL.Host, URL.Port)
		return Result{URL: domain, Input: origInput, err: errors.New("cdn target only allows ports 80 and 443")}
	}

	URL.Scheme = protocol

	if !strings.Contains(domain, URL.Port) {
		URL.Port = ""
	}

	if !scanopts.Unsafe {
		URL.RequestURI += scanopts.RequestURI
	}
	req, err := hp.NewRequest(method, URL.String())
	if err != nil {
		return Result{URL: URL.String(), Input: origInput, err: err}
	}
	if customHost != "" {
		req.Host = customHost
	}

	reqURI := req.URL.RequestURI()

	hp.SetCustomHeaders(req, hp.CustomHeaders)
	// We set content-length even if zero to allow net/http to follow 307/308 redirects (it fails on unknown size)
	if scanopts.RequestBody != "" {
		req.ContentLength = int64(len(scanopts.RequestBody))
		req.Body = ioutil.NopCloser(strings.NewReader(scanopts.RequestBody))
	} else {
		req.ContentLength = 0
		req.Body = nil
	}

	r.ratelimiter.Take()

	resp, err := hp.Do(req)
	if r.options.ShowStatistics {
		r.stats.IncrementCounter("requests", 1)
	}

	var requestDump []byte
	if scanopts.Unsafe {
		var errDump error
		requestDump, errDump = rawhttp.DumpRequestRaw(req.Method, req.URL.String(), reqURI, req.Header, req.Body, rawhttp.DefaultOptions)
		if errDump != nil {
			return Result{URL: URL.String(), Input: origInput, err: errDump}
		}
	} else {
		// Create a copy on the fly of the request body
		bodyBytes, _ := req.BodyBytes()
		req.Request.Body = ioutil.NopCloser(bytes.NewReader(bodyBytes))
		var errDump error
		requestDump, errDump = httputil.DumpRequestOut(req.Request, true)
		if errDump != nil {
			return Result{URL: URL.String(), Input: origInput, err: errDump}
		}
		// The original req.Body gets modified indirectly by httputil.DumpRequestOut so we set it again to nil if it was empty
		// Otherwise redirects like 307/308 would fail (as they require the body to be sent along)
		if len(bodyBytes) == 0 {
			req.ContentLength = 0
			req.Body = nil
		}
	}

	fullURL := req.URL.String()

	builder := &strings.Builder{}

	// if the full url doesn't end with the custom path we pick the original input value
	if !stringsutil.HasSuffixAny(fullURL, scanopts.RequestURI) {
		parsedURL, _ := urlutil.Parse(fullURL)
		parsedURL.RequestURI = scanopts.RequestURI
		fullURL = parsedURL.String()
	}
	builder.WriteString(stringz.RemoveURLDefaultPort(fullURL))

	if r.options.Probe {
		builder.WriteString(" [")

		outputStatus := "SUCCESS"
		if err != nil {
			outputStatus = "FAILED"
		}

		if !scanopts.OutputWithNoColor && err != nil {
			builder.WriteString(aurora.Red(outputStatus).String())
		} else if !scanopts.OutputWithNoColor && err == nil {
			builder.WriteString(aurora.Green(outputStatus).String())
		} else {
			builder.WriteString(outputStatus)
		}

		builder.WriteRune(']')
	}

	if err != nil {
		errString := ""
		errString = err.Error()
		splitErr := strings.Split(errString, ":")
		errString = strings.TrimSpace(splitErr[len(splitErr)-1])

		if !retried && origProtocol == httpx.HTTPorHTTPS {
			if protocol == httpx.HTTPS {
				protocol = httpx.HTTP
			} else {
				protocol = httpx.HTTPS
			}
			retried = true
			goto retry
		}

		// mark the host:port as failed to avoid further checks
		if r.options.HostMaxErrors >= 0 {
			errorCount, err := r.HostErrorsCache.GetIFPresent(hostPort)
			if err != nil || errorCount == nil {
				_ = r.HostErrorsCache.Set(hostPort, 1)
			} else if errorCount != nil {
				_ = r.HostErrorsCache.Set(hostPort, errorCount.(int)+1)
			}
		}

		if r.options.Probe {
			return Result{URL: URL.String(), Input: origInput, Timestamp: time.Now(), err: err, Failed: err != nil, Error: errString, str: builder.String()}
		} else {
			return Result{URL: URL.String(), Input: origInput, Timestamp: time.Now(), err: err}
		}
	}

	if scanopts.OutputStatusCode {
		builder.WriteString(" [")
		for i, chainItem := range resp.Chain {
			if !scanopts.OutputWithNoColor {
				// Color the status code based on its value
				switch {
				case chainItem.StatusCode >= http.StatusOK && chainItem.StatusCode < http.StatusMultipleChoices:
					builder.WriteString(aurora.Green(strconv.Itoa(chainItem.StatusCode)).String())
				case chainItem.StatusCode >= http.StatusMultipleChoices && chainItem.StatusCode < http.StatusBadRequest:
					builder.WriteString(aurora.Yellow(strconv.Itoa(chainItem.StatusCode)).String())
				case chainItem.StatusCode >= http.StatusBadRequest && chainItem.StatusCode < http.StatusInternalServerError:
					builder.WriteString(aurora.Red(strconv.Itoa(chainItem.StatusCode)).String())
				case resp.StatusCode > http.StatusInternalServerError:
					builder.WriteString(aurora.Bold(aurora.Yellow(strconv.Itoa(chainItem.StatusCode))).String())
				}
			} else {
				builder.WriteString(strconv.Itoa(chainItem.StatusCode))
			}
			if i != len(resp.Chain)-1 {
				builder.WriteRune(',')
			}
		}
		builder.WriteRune(']')
	}

	if scanopts.OutputLocation {
		builder.WriteString(" [")
		if !scanopts.OutputWithNoColor {
			builder.WriteString(aurora.Magenta(resp.GetHeaderPart("Location", ";")).String())
		} else {
			builder.WriteString(resp.GetHeaderPart("Location", ";"))
		}
		builder.WriteRune(']')
	}

	if scanopts.OutputMethod {
		builder.WriteString(" [")
		if !scanopts.OutputWithNoColor {
			builder.WriteString(aurora.Magenta(method).String())
		} else {
			builder.WriteString(method)
		}
		builder.WriteRune(']')
	}

	if scanopts.OutputContentLength {
		builder.WriteString(" [")
		if !scanopts.OutputWithNoColor {
			builder.WriteString(aurora.Magenta(strconv.Itoa(resp.ContentLength)).String())
		} else {
			builder.WriteString(strconv.Itoa(resp.ContentLength))
		}
		builder.WriteRune(']')
	}

	if scanopts.OutputContentType {
		builder.WriteString(" [")
		if !scanopts.OutputWithNoColor {
			builder.WriteString(aurora.Magenta(resp.GetHeaderPart("Content-Type", ";")).String())
		} else {
			builder.WriteString(resp.GetHeaderPart("Content-Type", ";"))
		}
		builder.WriteRune(']')
	}

	title := httpx.ExtractTitle(resp)
	if scanopts.OutputTitle {
		builder.WriteString(" [")
		if !scanopts.OutputWithNoColor {
			builder.WriteString(aurora.Cyan(title).String())
		} else {
			builder.WriteString(title)
		}
		builder.WriteRune(']')
	}

	serverHeader := resp.GetHeader("Server")
	if scanopts.OutputServerHeader {
		builder.WriteString(fmt.Sprintf(" [%s]", serverHeader))
	}

	var serverResponseRaw string
	var request string
	var responseHeader string
	if scanopts.ResponseInStdout {
		serverResponseRaw = string(resp.Data)
		request = string(requestDump)
		responseHeader = resp.RawHeaders
	}

	// check for virtual host
	isvhost := false
	if scanopts.VHost {
		r.ratelimiter.Take()
		isvhost, _ = hp.IsVirtualHost(req)
		if isvhost {
			builder.WriteString(" [vhost]")
		}
	}

	// web socket
	isWebSocket := resp.StatusCode == 101
	if scanopts.OutputWebSocket && isWebSocket {
		builder.WriteString(" [websocket]")
	}

	pipeline := false
	if scanopts.Pipeline {
		port, _ := strconv.Atoi(URL.Port)
		r.ratelimiter.Take()
		pipeline = hp.SupportPipeline(protocol, method, URL.Host, port)
		if pipeline {
			builder.WriteString(" [pipeline]")
		}
		if r.options.ShowStatistics {
			r.stats.IncrementCounter("requests", 1)
		}
	}

	var http2 bool
	// if requested probes for http2
	if scanopts.HTTP2Probe {
		r.ratelimiter.Take()
		http2 = hp.SupportHTTP2(protocol, method, URL.String())
		if http2 {
			builder.WriteString(" [http2]")
		}
		if r.options.ShowStatistics {
			r.stats.IncrementCounter("requests", 1)
		}
	}
	ip := hp.Dialer.GetDialedIP(URL.Host)
	if scanopts.OutputIP {
		builder.WriteString(fmt.Sprintf(" [%s]", ip))
	}

	var (
		ips    []string
		cnames []string
	)
	dnsData, err := hp.Dialer.GetDNSData(URL.Host)
	if dnsData != nil && err == nil {
		ips = append(ips, dnsData.A...)
		ips = append(ips, dnsData.AAAA...)
		cnames = dnsData.CNAME
	} else {
		ips = append(ips, ip)
	}

	if scanopts.OutputCName && len(cnames) > 0 {
		// Print only the first CNAME (full list in json)
		builder.WriteString(fmt.Sprintf(" [%s]", cnames[0]))
	}

	isCDN, err := hp.CdnCheck(ip)
	if scanopts.OutputCDN && isCDN && err == nil {
		builder.WriteString(" [cdn]")
	}

	if scanopts.OutputResponseTime {
		builder.WriteString(fmt.Sprintf(" [%s]", resp.Duration))
	}

	var technologies []string
	if scanopts.TechDetect {
		matches := r.wappalyzer.Fingerprint(resp.Headers, resp.Data)
		for match := range matches {
			technologies = append(technologies, match)
		}

		if len(technologies) > 0 {
			sort.Strings(technologies)
			technologies := strings.Join(technologies, ",")

			builder.WriteString(" [")
			if !scanopts.OutputWithNoColor {
				builder.WriteString(aurora.Magenta(technologies).String())
			} else {
				builder.WriteString(technologies)
			}
			builder.WriteRune(']')
		}
	}

	// extract regex
	if scanopts.extractRegex != nil {
		matches := scanopts.extractRegex.FindAllString(string(resp.Data), -1)
		if len(matches) > 0 {
			builder.WriteString(" [" + strings.Join(matches, ",") + "]")
		}
	}

	var finalURL string
	if resp.HasChain() {
		finalURL = resp.GetChainLastURL()
	}

	if resp.HasChain() {
		builder.WriteString(" [")
		if !scanopts.OutputWithNoColor {
			builder.WriteString(aurora.Magenta(finalURL).String())
		} else {
			builder.WriteString(finalURL)
		}
		builder.WriteRune(']')
	}

	// store responses or chain in directory
	if scanopts.StoreResponse || scanopts.StoreChain {
		domainFile := strings.ReplaceAll(urlutil.TrimScheme(URL.String()), ":", ".")

		// On various OS the file max file name length is 255 - https://serverfault.com/questions/9546/filename-length-limits-on-linux
		// Truncating length at 255
		if len(domainFile) >= maxFileNameLength {
			// leaving last 4 bytes free to append ".txt"
			domainFile = domainFile[:maxFileNameLength-1]
		}

		domainFile = strings.ReplaceAll(domainFile, "/", "_") + ".txt"
		// store response
		responsePath := path.Join(scanopts.StoreResponseDirectory, domainFile)
		respRaw := resp.Raw
		if len(respRaw) > scanopts.MaxResponseBodySizeToSave {
			respRaw = respRaw[:scanopts.MaxResponseBodySizeToSave]
		}
		writeErr := ioutil.WriteFile(responsePath, []byte(respRaw), 0644)
		if writeErr != nil {
			gologger.Warning().Msgf("Could not write response, at path '%s', to disk: %s", responsePath, writeErr)
		}
		if scanopts.StoreChain && resp.HasChain() {
			domainFile = strings.ReplaceAll(domainFile, ".txt", ".chain.txt")
			responsePath := path.Join(scanopts.StoreResponseDirectory, domainFile)
			writeErr := ioutil.WriteFile(responsePath, []byte(resp.GetChain()), 0644)
			if writeErr != nil {
				gologger.Warning().Msgf("Could not write response, at path '%s', to disk: %s", responsePath, writeErr)
			}
		}
	}

	parsed, err := urlutil.Parse(fullURL)
	if err != nil {
		return Result{URL: fullURL, Input: origInput, err: errors.Wrap(err, "could not parse url")}
	}

	finalPort := parsed.Port
	if finalPort == "" {
		if parsed.Scheme == "http" {
			finalPort = "80"
		} else {
			finalPort = "443"
		}
	}
	finalPath := parsed.RequestURI
	if finalPath == "" {
		finalPath = "/"
	}

	hasher := sha256.New()
	_, _ = hasher.Write(resp.Data)
	bodySha := hex.EncodeToString(hasher.Sum(nil))
	hasher.Reset()

	_, _ = hasher.Write([]byte(resp.RawHeaders))
	headersSha := hex.EncodeToString(hasher.Sum(nil))

	var chainStatusCodes []int
	if resp.HasChain() {
		chainStatusCodes = append(chainStatusCodes, resp.GetChainStatusCodes()...)
	}
	var chainItems []httpx.ChainItem
	if scanopts.ChainInStdout && resp.HasChain() {
		chainItems = append(chainItems, resp.GetChainAsSlice()...)
	}

	return Result{
		Timestamp:        time.Now(),
		Request:          request,
		ResponseHeader:   responseHeader,
		Scheme:           parsed.Scheme,
		Port:             finalPort,
		Path:             finalPath,
		BodySHA256:       bodySha,
		HeaderSHA256:     headersSha,
		raw:              resp.Raw,
		URL:              fullURL,
		Input:            origInput,
		ContentLength:    resp.ContentLength,
		ChainStatusCodes: chainStatusCodes,
		Chain:            chainItems,
		StatusCode:       resp.StatusCode,
		Location:         resp.GetHeaderPart("Location", ";"),
		ContentType:      resp.GetHeaderPart("Content-Type", ";"),
		Title:            title,
		str:              builder.String(),
		VHost:            isvhost,
		WebServer:        serverHeader,
		ResponseBody:     serverResponseRaw,
		WebSocket:        isWebSocket,
		TLSData:          resp.TLSData,
		CSPData:          resp.CSPData,
		Pipeline:         pipeline,
		HTTP2:            http2,
		Method:           method,
		Host:             ip,
		A:                ips,
		CNAMEs:           cnames,
		CDN:              isCDN,
		ResponseTime:     resp.Duration.String(),
		Technologies:     technologies,
		FinalURL:         finalURL,
	}
}

// SaveResumeConfig to file
func (r *Runner) SaveResumeConfig() error {
	var resumeCfg ResumeCfg
	resumeCfg.Index = r.options.resumeCfg.currentIndex
	resumeCfg.ResumeFrom = r.options.resumeCfg.current
	return goconfig.Save(resumeCfg, DefaultResumeFile)
}

// Result of a scan
type Result struct {
	Timestamp        time.Time `json:"timestamp,omitempty"`
	Request          string    `json:"request,omitempty"`
	ResponseHeader   string    `json:"response-header,omitempty"`
	Scheme           string    `json:"scheme,omitempty"`
	Port             string    `json:"port,omitempty"`
	Path             string    `json:"path,omitempty"`
	BodySHA256       string    `json:"body-sha256,omitempty"`
	HeaderSHA256     string    `json:"header-sha256,omitempty"`
	A                []string  `json:"a,omitempty"`
	CNAMEs           []string  `json:"cnames,omitempty"`
	raw              string
	URL              string `json:"url,omitempty"`
	Input            string `json:"input,omitempty"`
	Location         string `json:"location,omitempty"`
	Title            string `json:"title,omitempty"`
	str              string
	err              error
	Error            string              `json:"error,omitempty"`
	WebServer        string              `json:"webserver,omitempty"`
	ResponseBody     string              `json:"response-body,omitempty"`
	ContentType      string              `json:"content-type,omitempty"`
	Method           string              `json:"method,omitempty"`
	Host             string              `json:"host,omitempty"`
	ContentLength    int                 `json:"content-length,omitempty"`
	ChainStatusCodes []int               `json:"chain-status-codes,omitempty"`
	StatusCode       int                 `json:"status-code,omitempty"`
	TLSData          *cryptoutil.TLSData `json:"tls-grab,omitempty"`
	CSPData          *httpx.CSPData      `json:"csp,omitempty"`
	VHost            bool                `json:"vhost,omitempty"`
	WebSocket        bool                `json:"websocket,omitempty"`
	Pipeline         bool                `json:"pipeline,omitempty"`
	HTTP2            bool                `json:"http2,omitempty"`
	CDN              bool                `json:"cdn,omitempty"`
	ResponseTime     string              `json:"response-time,omitempty"`
	Technologies     []string            `json:"technologies,omitempty"`
	Chain            []httpx.ChainItem   `json:"chain,omitempty"`
	FinalURL         string              `json:"final-url,omitempty"`
	Failed           bool                `json:"failed"`
}

// JSON the result
func (r Result) JSON(scanopts *scanOptions) string { //nolint
	if scanopts != nil && len(r.ResponseBody) > scanopts.MaxResponseBodySizeToSave {
		r.ResponseBody = r.ResponseBody[:scanopts.MaxResponseBodySizeToSave]
	}

	if js, err := json.Marshal(r); err == nil {
		return string(js)
	}

	return ""
}

func (r *Runner) skipCDNPort(host string, port string) bool {
	// if the option is not enabled we don't skip
	if !r.options.ExcludeCDN {
		return false
	}
	// uses the dealer to pre-resolve the target
	dnsData, err := r.hp.Dialer.GetDNSData(host)
	// if we get an error the target cannot be resolved, so we return false so that the program logic continues as usual and handles the errors accordingly
	if err != nil {
		return false
	}

	if len(dnsData.A) == 0 {
		return false
	}

	// pick the first ip as target
	hostIP := dnsData.A[0]

	isCdnIP, err := r.hp.CdnCheck(hostIP)
	if err != nil {
		return false
	}

	// If the target is part of the CDN ips range - only ports 80 and 443 are allowed
	if isCdnIP && port != "80" && port != "443" {
		return true
	}

	return false
}<|MERGE_RESOLUTION|>--- conflicted
+++ resolved
@@ -554,7 +554,6 @@
 			}
 		}
 
-<<<<<<< HEAD
 		for port, wantedProtocolForPort := range customport.Ports {
 			wantedProtocols := []string{wantedProtocolForPort}
 			if wantedProtocolForPort == httpx.HTTPandHTTPS {
@@ -566,7 +565,7 @@
 					go func(port int, method, protocol string) {
 						defer wg.Done()
 						h, _ := urlutil.ChangePort(target, fmt.Sprint(port))
-						result := r.analyze(hp, protocol, h, method, scanopts)
+						result := r.analyze(hp, protocol, h, method, t, scanopts)
 						output <- result
 						if scanopts.TLSProbe && result.TLSData != nil {
 							scanopts.TLSProbe = false
@@ -576,23 +575,6 @@
 							for _, tt := range result.TLSData.CommonName {
 								r.process(tt, wg, hp, protocol, scanopts, output)
 							}
-=======
-		for port, wantedProtocol := range customport.Ports {
-			for _, method := range scanopts.Methods {
-				wg.Add()
-				go func(port int, method, protocol string) {
-					defer wg.Done()
-					h, _ := urlutil.ChangePort(target, fmt.Sprint(port))
-					result := r.analyze(hp, protocol, h, method, t, scanopts)
-					output <- result
-					if scanopts.TLSProbe && result.TLSData != nil {
-						scanopts.TLSProbe = false
-						for _, tt := range result.TLSData.DNSNames {
-							r.process(tt, wg, hp, protocol, scanopts, output)
-						}
-						for _, tt := range result.TLSData.CommonName {
-							r.process(tt, wg, hp, protocol, scanopts, output)
->>>>>>> b7d1d179
 						}
 					}(port, method, wantedProtocol)
 				}
