--- conflicted
+++ resolved
@@ -22,11 +22,8 @@
 	"github.com/logrusorgru/aurora"
 	"github.com/pkg/errors"
 	"github.com/projectdiscovery/clistats"
-<<<<<<< HEAD
+	"github.com/projectdiscovery/cryptoutil"
 	"github.com/projectdiscovery/goconfig"
-=======
-  "github.com/projectdiscovery/cryptoutil"
->>>>>>> 949dab61
 	"github.com/projectdiscovery/stringsutil"
 	"github.com/projectdiscovery/urlutil"
 
@@ -500,7 +497,6 @@
 
 	r.hm.Scan(func(k, _ []byte) error {
 		t := string(k)
-<<<<<<< HEAD
 
 		if r.options.resumeCfg != nil {
 			r.options.resumeCfg.current = t
@@ -510,9 +506,6 @@
 			}
 		}
 
-		var reqs int
-=======
->>>>>>> 949dab61
 		protocol := r.options.protocol
 		// attempt to parse url as is
 		if u, err := url.Parse(t); err == nil {
@@ -531,13 +524,6 @@
 			r.process(t, &wg, r.hp, protocol, &r.scanopts, output)
 		}
 
-<<<<<<< HEAD
-		if r.options.ShowStatistics {
-			r.stats.IncrementCounter("requests", reqs)
-		}
-
-=======
->>>>>>> 949dab61
 		return nil
 	})
 
