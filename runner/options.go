package runner

import (
	"fmt"
	"math"
	"os"
	"regexp"
	"strings"
<<<<<<< HEAD

=======
	"github.com/projectdiscovery/httpx/common/slice"
	"github.com/projectdiscovery/cdncheck"
>>>>>>> 155517c5
	"github.com/projectdiscovery/fileutil"
	"github.com/projectdiscovery/goconfig"
	"github.com/projectdiscovery/goflags"
	"github.com/projectdiscovery/gologger"
	"github.com/projectdiscovery/gologger/formatter"
	"github.com/projectdiscovery/gologger/levels"
	"github.com/projectdiscovery/httpx/common/customheader"
	"github.com/projectdiscovery/httpx/common/customlist"
	customport "github.com/projectdiscovery/httpx/common/customports"
	fileutilz "github.com/projectdiscovery/httpx/common/fileutil"
	"github.com/projectdiscovery/httpx/common/slice"
	"github.com/projectdiscovery/httpx/common/stringz"
)

const (
	// The maximum file length is 251 (255 - 4 bytes for ".ext" suffix)
	maxFileNameLength      = 251
	two                    = 2
	DefaultResumeFile      = "resume.cfg"
	DefaultOutputDirectory = "output"
)

var defaultProviders = strings.Join(cdncheck.GetDefaultProviders(), ", ")

type scanOptions struct {
	Methods                   []string
	StoreResponseDirectory    string
	RequestURI                string
	RequestBody               string
	VHost                     bool
	OutputTitle               bool
	OutputStatusCode          bool
	OutputLocation            bool
	OutputContentLength       bool
	StoreResponse             bool
	OutputServerHeader        bool
	OutputWebSocket           bool
	OutputWithNoColor         bool
	OutputMethod              bool
	ResponseInStdout          bool
	ChainInStdout             bool
	TLSProbe                  bool
	CSPProbe                  bool
	VHostInput                bool
	OutputContentType         bool
	Unsafe                    bool
	Pipeline                  bool
	HTTP2Probe                bool
	OutputIP                  bool
	OutputCName               bool
	OutputCDN                 bool
	OutputResponseTime        bool
	PreferHTTPS               bool
	NoFallback                bool
	NoFallbackScheme          bool
	TechDetect                bool
	StoreChain                bool
	MaxResponseBodySizeToSave int
	MaxResponseBodySizeToRead int
	OutputExtractRegex        string
	extractRegex              *regexp.Regexp
	ExcludeCDN                bool
	HostMaxErrors             int
	ProbeAllIPS               bool
	Favicon                   bool
	LeaveDefaultPorts         bool
	OutputLinesCount          bool
	OutputWordsCount          bool
	Hashes                    string
}

func (s *scanOptions) Clone() *scanOptions {
	return &scanOptions{
		Methods:                   s.Methods,
		StoreResponseDirectory:    s.StoreResponseDirectory,
		RequestURI:                s.RequestURI,
		RequestBody:               s.RequestBody,
		VHost:                     s.VHost,
		OutputTitle:               s.OutputTitle,
		OutputStatusCode:          s.OutputStatusCode,
		OutputLocation:            s.OutputLocation,
		OutputContentLength:       s.OutputContentLength,
		StoreResponse:             s.StoreResponse,
		OutputServerHeader:        s.OutputServerHeader,
		OutputWebSocket:           s.OutputWebSocket,
		OutputWithNoColor:         s.OutputWithNoColor,
		OutputMethod:              s.OutputMethod,
		ResponseInStdout:          s.ResponseInStdout,
		ChainInStdout:             s.ChainInStdout,
		TLSProbe:                  s.TLSProbe,
		CSPProbe:                  s.CSPProbe,
		OutputContentType:         s.OutputContentType,
		Unsafe:                    s.Unsafe,
		Pipeline:                  s.Pipeline,
		HTTP2Probe:                s.HTTP2Probe,
		OutputIP:                  s.OutputIP,
		OutputCName:               s.OutputCName,
		OutputCDN:                 s.OutputCDN,
		OutputResponseTime:        s.OutputResponseTime,
		PreferHTTPS:               s.PreferHTTPS,
		NoFallback:                s.NoFallback,
		NoFallbackScheme:          s.NoFallbackScheme,
		TechDetect:                s.TechDetect,
		StoreChain:                s.StoreChain,
		OutputExtractRegex:        s.OutputExtractRegex,
		MaxResponseBodySizeToSave: s.MaxResponseBodySizeToSave,
		MaxResponseBodySizeToRead: s.MaxResponseBodySizeToRead,
		HostMaxErrors:             s.HostMaxErrors,
		Favicon:                   s.Favicon,
		LeaveDefaultPorts:         s.LeaveDefaultPorts,
		OutputLinesCount:          s.OutputLinesCount,
		OutputWordsCount:          s.OutputWordsCount,
		Hashes:                    s.Hashes,
	}
}

// Options contains configuration options for httpx.
type Options struct {
	CustomHeaders             customheader.CustomHeaders
	CustomPorts               customport.CustomPorts
	matchStatusCode           []int
	matchContentLength        []int
	filterStatusCode          []int
	filterContentLength       []int
	Output                    string
	StoreResponseDir          string
	HTTPProxy                 string
	SocksProxy                string
	InputFile                 string
	Methods                   string
	RequestURI                string
	RequestURIs               string
	requestURIs               []string
	OutputMatchStatusCode     string
	OutputMatchContentLength  string
	OutputFilterStatusCode    string
	OutputFilterContentLength string
	InputRawRequest           string
	rawRequest                string
	RequestBody               string
	OutputFilterString        string
	OutputMatchString         string
	OutputFilterRegex         string
	OutputMatchRegex          string
	Retries                   int
	Threads                   int
	Timeout                   int
	filterRegex               *regexp.Regexp
	matchRegex                *regexp.Regexp
	VHost                     bool
	VHostInput                bool
	Smuggling                 bool
	ExtractTitle              bool
	StatusCode                bool
	Location                  bool
	ContentLength             bool
	FollowRedirects           bool
	StoreResponse             bool
	JSONOutput                bool
	CSVOutput                 bool
	Silent                    bool
	Version                   bool
	Verbose                   bool
	NoColor                   bool
	OutputServerHeader        bool
	OutputWebSocket           bool
	responseInStdout          bool
	chainInStdout             bool
	FollowHostRedirects       bool
	MaxRedirects              int
	OutputMethod              bool
	TLSProbe                  bool
	CSPProbe                  bool
	OutputContentType         bool
	OutputIP                  bool
	OutputCName               bool
	Unsafe                    bool
	Debug                     bool
	DebugRequests             bool
	DebugResponse             bool
	Pipeline                  bool
	HTTP2Probe                bool
	OutputCDN                 bool
	OutputResponseTime        bool
	NoFallback                bool
	NoFallbackScheme          bool
	TechDetect                bool
	TLSGrab                   bool
	protocol                  string
	ShowStatistics            bool
	StatsInterval             int
	RandomAgent               bool
	StoreChain                bool
	Deny                      customlist.CustomList
	Allow                     customlist.CustomList
	MaxResponseBodySizeToSave int
	MaxResponseBodySizeToRead int
	OutputExtractRegex        string
	RateLimit                 int
	RateLimitMinute           int
	Probe                     bool
	Resume                    bool
	resumeCfg                 *ResumeCfg
	ExcludeCDN                bool
	HostMaxErrors             int
	Stream                    bool
	SkipDedupe                bool
	ProbeAllIPS               bool
	Resolvers                 goflags.NormalizedStringSlice
	Favicon                   bool
	OutputFilterFavicon       goflags.NormalizedStringSlice
	OutputMatchFavicon        goflags.NormalizedStringSlice
	LeaveDefaultPorts         bool
	OutputLinesCount          bool
	OutputMatchLinesCount     string
	matchLinesCount           []int
	OutputFilterLinesCount    string
	filterLinesCount          []int
	OutputWordsCount          bool
	OutputMatchWordsCount     string
	matchWordsCount           []int
	OutputFilterWordsCount    string
	filterWordsCount          []int
	Hashes                    string
	Jarm                      bool
	Asn                       bool
<<<<<<< HEAD
	SniName                   string
=======
	OutputMatchCdn            goflags.NormalizedStringSlice
	OutputFilterCdn           goflags.NormalizedStringSlice
>>>>>>> 155517c5
}

// ParseOptions parses the command line options for application
func ParseOptions() *Options {
	options := &Options{}

	flagSet := goflags.NewFlagSet()
	flagSet.SetDescription(`httpx is a fast and multi-purpose HTTP toolkit allow to run multiple probers using retryablehttp library.`)

	createGroup(flagSet, "input", "Input",
		flagSet.StringVarP(&options.InputFile, "list", "l", "", "input file containing list of hosts to process"),
		flagSet.StringVarP(&options.InputRawRequest, "request", "rr", "", "file containing raw request"),
	)

	createGroup(flagSet, "Probes", "Probes",
		flagSet.BoolVarP(&options.StatusCode, "status-code", "sc", false, "display response status-code"),
		flagSet.BoolVarP(&options.ContentLength, "content-length", "cl", false, "display response content-length"),
		flagSet.BoolVarP(&options.OutputContentType, "content-type", "ct", false, "display response content-type"),
		flagSet.BoolVar(&options.Location, "location", false, "display response redirect location"),
		flagSet.BoolVar(&options.Favicon, "favicon", false, "display mmh3 hash for '/favicon.ico' file"),
		flagSet.StringVar(&options.Hashes, "hash", "", "display response body hash (supported: md5,mmh3,simhash,sha1,sha256,sha512)"),
		flagSet.BoolVar(&options.Jarm, "jarm", false, "display jarm fingerprint hash"),
		flagSet.BoolVarP(&options.OutputResponseTime, "response-time", "rt", false, "display response time"),
		flagSet.BoolVarP(&options.OutputLinesCount, "line-count", "lc", false, "display response body line count"),
		flagSet.BoolVarP(&options.OutputWordsCount, "word-count", "wc", false, "display response body word count"),
		flagSet.BoolVar(&options.ExtractTitle, "title", false, "display page title"),
		flagSet.BoolVarP(&options.OutputServerHeader, "web-server", "server", false, "display server name"),
		flagSet.BoolVarP(&options.TechDetect, "tech-detect", "td", false, "display technology in use based on wappalyzer dataset"),
		flagSet.BoolVar(&options.OutputMethod, "method", false, "display http request method"),
		flagSet.BoolVar(&options.OutputWebSocket, "websocket", false, "display server using websocket"),
		flagSet.BoolVar(&options.OutputIP, "ip", false, "display host ip"),
		flagSet.BoolVar(&options.OutputCName, "cname", false, "display host cname"),
		flagSet.BoolVar(&options.Asn, "asn", false, "display host asn information"),
		flagSet.BoolVar(&options.OutputCDN, "cdn", false, "display cdn in use"),
		flagSet.BoolVar(&options.Probe, "probe", false, "display probe status"),
		flagSet.StringVar(&options.SniName, "sni-name", "", "Custom SNI Name"),
	)

	createGroup(flagSet, "matchers", "Matchers",
		flagSet.StringVarP(&options.OutputMatchStatusCode, "match-code", "mc", "", "match response with specified status code (-mc 200,302)"),
		flagSet.StringVarP(&options.OutputMatchContentLength, "match-length", "ml", "", "match response with specified content length (-ml 100,102)"),
		flagSet.StringVarP(&options.OutputMatchLinesCount, "match-line-count", "mlc", "", "match response body with specified line count (-mlc 423,532)"),
		flagSet.StringVarP(&options.OutputMatchWordsCount, "match-word-count", "mwc", "", "match response body with specified word count (-mwc 43,55)"),
		flagSet.NormalizedStringSliceVarP(&options.OutputMatchFavicon, "match-favicon", "mfc", []string{}, "match response with specified favicon hash (-mfc 1494302000)"),
		flagSet.StringVarP(&options.OutputMatchString, "match-string", "ms", "", "match response with specified string (-ms admin)"),
		flagSet.StringVarP(&options.OutputMatchRegex, "match-regex", "mr", "", "match response with specified regex (-mr admin)"),
		flagSet.NormalizedStringSliceVarP(&options.OutputMatchCdn, "match-cdn", "mcdn", []string{}, fmt.Sprintf("match host with specified cdn provider (%s)", defaultProviders)),
	)

	createGroup(flagSet, "extractor", "Extractor",
		flagSet.StringVarP(&options.OutputExtractRegex, "extract-regex", "er", "", "display response content for specified regex"),
	)

	createGroup(flagSet, "filters", "Filters",
		flagSet.StringVarP(&options.OutputFilterStatusCode, "filter-code", "fc", "", "filter response with specified status code (-fc 403,401)"),
		flagSet.StringVarP(&options.OutputFilterContentLength, "filter-length", "fl", "", "filter response with specified content length (-fl 23,33)"),
		flagSet.StringVarP(&options.OutputFilterLinesCount, "filter-line-count", "flc", "", "filter response body with specified line count (-flc 423,532)"),
		flagSet.StringVarP(&options.OutputFilterWordsCount, "filter-word-count", "fwc", "", "filter response body with specified word count (-fwc 423,532)"),
		flagSet.NormalizedStringSliceVarP(&options.OutputFilterFavicon, "filter-favicon", "ffc", []string{}, "filter response with specified favicon hash (-mfc 1494302000)"),
		flagSet.StringVarP(&options.OutputFilterString, "filter-string", "fs", "", "filter response with specified string (-fs admin)"),
		flagSet.StringVarP(&options.OutputFilterRegex, "filter-regex", "fe", "", "filter response with specified regex (-fe admin)"),
		flagSet.NormalizedStringSliceVarP(&options.OutputFilterCdn, "filter-cdn", "fcdn", []string{}, fmt.Sprintf("filter host with specified cdn provider (%s)", defaultProviders)),
	)

	createGroup(flagSet, "rate-limit", "Rate-Limit",
		flagSet.IntVarP(&options.Threads, "threads", "t", 50, "number of threads to use"),
		flagSet.IntVarP(&options.RateLimit, "rate-limit", "rl", 150, "maximum requests to send per second"),
		flagSet.IntVarP(&options.RateLimitMinute, "rate-limit-minute", "rlm", 0, "maximum number of requests to send per minute"),
	)

	createGroup(flagSet, "Misc", "Miscellaneous",
		flagSet.BoolVarP(&options.ProbeAllIPS, "probe-all-ips", "pa", false, "probe all the ips associated with same host"),
		flagSet.VarP(&options.CustomPorts, "ports", "p", "ports to probe (nmap syntax: eg 1,2-10,11)"),
		flagSet.StringVar(&options.RequestURIs, "path", "", "path or list of paths to probe (comma-separated, file)"),
		flagSet.BoolVar(&options.TLSProbe, "tls-probe", false, "send http probes on the extracted TLS domains (dns_name)"),
		flagSet.BoolVar(&options.CSPProbe, "csp-probe", false, "send http probes on the extracted CSP domains"),
		flagSet.BoolVar(&options.TLSGrab, "tls-grab", false, "perform TLS(SSL) data grabbing"),
		flagSet.BoolVar(&options.Pipeline, "pipeline", false, "probe and display server supporting HTTP1.1 pipeline"),
		flagSet.BoolVar(&options.HTTP2Probe, "http2", false, "probe and display server supporting HTTP2"),
		flagSet.BoolVar(&options.VHost, "vhost", false, "probe and display server supporting VHOST"),
	)

	createGroup(flagSet, "output", "Output",
		flagSet.StringVarP(&options.Output, "output", "o", "", "file to write output results"),
		flagSet.BoolVarP(&options.StoreResponse, "store-response", "sr", false, "store http response to output directory"),
		flagSet.StringVarP(&options.StoreResponseDir, "store-response-dir", "srd", "", "store http response to custom directory"),
		flagSet.BoolVar(&options.CSVOutput, "csv", false, "store output in csv format"),
		flagSet.BoolVar(&options.JSONOutput, "json", false, "store output in JSONL(ines) format"),
		flagSet.BoolVarP(&options.responseInStdout, "include-response", "irr", false, "include http request/response in JSON output (-json only)"),
		flagSet.BoolVar(&options.chainInStdout, "include-chain", false, "include redirect http chain in JSON output (-json only)"),
		flagSet.BoolVar(&options.StoreChain, "store-chain", false, "include http redirect chain in responses (-sr only)"),
	)

	createGroup(flagSet, "configs", "Configurations",
		flagSet.NormalizedStringSliceVarP(&options.Resolvers, "resolvers", "r", []string{}, "list of custom resolver (file or comma separated)"),
		flagSet.Var(&options.Allow, "allow", "allowed list of IP/CIDR's to process (file or comma separated)"),
		flagSet.Var(&options.Deny, "deny", "denied list of IP/CIDR's to process (file or comma separated)"),
		flagSet.BoolVar(&options.RandomAgent, "random-agent", true, "Enable Random User-Agent to use"),
		flagSet.VarP(&options.CustomHeaders, "header", "H", "custom http headers to send with request"),
		flagSet.StringVarP(&options.HTTPProxy, "proxy", "http-proxy", "", "http proxy to use (eg http://127.0.0.1:8080)"),
		flagSet.BoolVar(&options.Unsafe, "unsafe", false, "send raw requests skipping golang normalization"),
		flagSet.BoolVar(&options.Resume, "resume", false, "resume scan using resume.cfg"),
		flagSet.BoolVarP(&options.FollowRedirects, "follow-redirects", "fr", false, "follow http redirects"),
		flagSet.IntVarP(&options.MaxRedirects, "max-redirects", "maxr", 10, "max number of redirects to follow per host"),
		flagSet.BoolVarP(&options.FollowHostRedirects, "follow-host-redirects", "fhr", false, "follow redirects on the same host"),
		flagSet.BoolVar(&options.VHostInput, "vhost-input", false, "get a list of vhosts as input"),
		flagSet.StringVar(&options.Methods, "x", "", "request methods to probe, use 'all' to probe all HTTP methods"),
		flagSet.StringVar(&options.RequestBody, "body", "", "post body to include in http request"),
		flagSet.BoolVarP(&options.Stream, "stream", "s", false, "stream mode - start elaborating input targets without sorting"),
		flagSet.BoolVarP(&options.SkipDedupe, "skip-dedupe", "sd", false, "disable dedupe input items (only used with stream mode)"),
		flagSet.BoolVarP(&options.LeaveDefaultPorts, "leave-default-ports", "ldp", false, "leave default http/https ports in host header (eg. http://host:80 - https//host:443"),
	)

	createGroup(flagSet, "debug", "Debug",
		flagSet.BoolVar(&options.Debug, "debug", false, "display request/response content in cli"),
		flagSet.BoolVar(&options.DebugRequests, "debug-req", false, "display request content in cli"),
		flagSet.BoolVar(&options.DebugResponse, "debug-resp", false, "display response content in cli"),
		flagSet.BoolVar(&options.Version, "version", false, "display httpx version"),
		flagSet.BoolVar(&options.ShowStatistics, "stats", false, "display scan statistic"),
		flagSet.BoolVar(&options.Silent, "silent", false, "silent mode"),
		flagSet.BoolVarP(&options.Verbose, "verbose", "v", false, "verbose mode"),
		flagSet.IntVarP(&options.StatsInterval, "stats-interval", "si", 0, "number of seconds to wait between showing a statistics update (default: 5)"),
		flagSet.BoolVarP(&options.NoColor, "no-color", "nc", false, "disable colors in cli output"),
	)

	createGroup(flagSet, "Optimizations", "Optimizations",
		flagSet.BoolVarP(&options.NoFallback, "no-fallback", "nf", false, "display both probed protocol (HTTPS and HTTP)"),
		flagSet.BoolVarP(&options.NoFallbackScheme, "no-fallback-scheme", "nfs", false, "probe with protocol scheme specified in input "),
		flagSet.IntVarP(&options.HostMaxErrors, "max-host-error", "maxhr", 30, "max error count per host before skipping remaining path/s"),
		flagSet.BoolVarP(&options.ExcludeCDN, "exclude-cdn", "ec", false, "skip full port scans for CDNs (only checks for 80,443)"),
		flagSet.IntVar(&options.Retries, "retries", 0, "number of retries"),
		flagSet.IntVar(&options.Timeout, "timeout", 5, "timeout in seconds"),
		flagSet.IntVarP(&options.MaxResponseBodySizeToSave, "response-size-to-save", "rsts", math.MaxInt32, "max response size to save in bytes"),
		flagSet.IntVarP(&options.MaxResponseBodySizeToRead, "response-size-to-read", "rstr", math.MaxInt32, "max response size to read in bytes"),
	)

	_ = flagSet.Parse()

	if options.StatsInterval != 0 {
		options.ShowStatistics = true
	}

	// Read the inputs and configure the logging
	options.configureOutput()

	err := options.configureResume()
	if err != nil {
		gologger.Fatal().Msgf("%s\n", err)
	}

	showBanner()

	if options.Version {
		gologger.Info().Msgf("Current Version: %s\n", Version)
		os.Exit(0)
	}

	options.validateOptions()

	return options
}

func (options *Options) validateOptions() {
	if options.InputFile != "" && !fileutilz.FileNameIsGlob(options.InputFile) && !fileutil.FileExists(options.InputFile) {
		gologger.Fatal().Msgf("File %s does not exist.\n", options.InputFile)
	}

	if options.InputRawRequest != "" && !fileutil.FileExists(options.InputRawRequest) {
		gologger.Fatal().Msgf("File %s does not exist.\n", options.InputRawRequest)
	}

	multiOutput := options.CSVOutput && options.JSONOutput
	if multiOutput {
		gologger.Fatal().Msg("Results can only be displayed in one format: 'JSON' or 'CSV'\n")
	}

	var err error
	if options.matchStatusCode, err = stringz.StringToSliceInt(options.OutputMatchStatusCode); err != nil {
		gologger.Fatal().Msgf("Invalid value for match status code option: %s\n", err)
	}
	if options.matchContentLength, err = stringz.StringToSliceInt(options.OutputMatchContentLength); err != nil {
		gologger.Fatal().Msgf("Invalid value for match content length option: %s\n", err)
	}
	if options.filterStatusCode, err = stringz.StringToSliceInt(options.OutputFilterStatusCode); err != nil {
		gologger.Fatal().Msgf("Invalid value for filter status code option: %s\n", err)
	}
	if options.filterContentLength, err = stringz.StringToSliceInt(options.OutputFilterContentLength); err != nil {
		gologger.Fatal().Msgf("Invalid value for filter content length option: %s\n", err)
	}
	if options.OutputFilterRegex != "" {
		if options.filterRegex, err = regexp.Compile(options.OutputFilterRegex); err != nil {
			gologger.Fatal().Msgf("Invalid value for regex filter option: %s\n", err)
		}
	}
	if options.OutputMatchRegex != "" {
		if options.matchRegex, err = regexp.Compile(options.OutputMatchRegex); err != nil {
			gologger.Fatal().Msgf("Invalid value for match regex option: %s\n", err)
		}
	}
	if options.matchLinesCount, err = stringz.StringToSliceInt(options.OutputMatchLinesCount); err != nil {
		gologger.Fatal().Msgf("Invalid value for match lines count option: %s\n", err)
	}
	if options.matchWordsCount, err = stringz.StringToSliceInt(options.OutputMatchWordsCount); err != nil {
		gologger.Fatal().Msgf("Invalid value for match words count option: %s\n", err)
	}
	if options.filterLinesCount, err = stringz.StringToSliceInt(options.OutputFilterLinesCount); err != nil {
		gologger.Fatal().Msgf("Invalid value for filter lines count option: %s\n", err)
	}
	if options.filterWordsCount, err = stringz.StringToSliceInt(options.OutputFilterWordsCount); err != nil {
		gologger.Fatal().Msgf("Invalid value for filter words count option: %s\n", err)
	}

	var resolvers []string
	for _, resolver := range options.Resolvers {
		if fileutil.FileExists(resolver) {
			chFile, err := fileutil.ReadFile(resolver)
			if err != nil {
				gologger.Fatal().Msgf("Couldn't process resolver file \"%s\": %s\n", resolver, err)
			}
			for line := range chFile {
				resolvers = append(resolvers, line)
			}
		} else {
			resolvers = append(resolvers, resolver)
		}
	}
	options.Resolvers = resolvers
	if len(options.Resolvers) > 0 {
		gologger.Debug().Msgf("Using resolvers: %s\n", strings.Join(options.Resolvers, ","))
	}

	if options.StoreResponse && options.StoreResponseDir == "" {
		gologger.Debug().Msgf("Store response directory not specified, using \"%s\"\n", DefaultOutputDirectory)
		options.StoreResponseDir = DefaultOutputDirectory
	}
	if options.StoreResponseDir != "" && !options.StoreResponse {
		gologger.Debug().Msgf("Store response directory specified, enabling \"sr\" flag automatically\n")
		options.StoreResponse = true
	}

	if options.Favicon {
		gologger.Debug().Msgf("Setting single path to \"favicon.ico\" and ignoring multiple paths settings\n")
		options.RequestURIs = "/favicon.ico"
	}

	if options.Hashes != "" {
		for _, hashType := range strings.Split(options.Hashes, ",") {
			if !slice.StringSliceContains([]string{"md5", "sha1", "sha256", "sha512", "mmh3", "simhash"}, strings.ToLower(hashType)) {
				gologger.Error().Msgf("Unsupported hash type: %s\n", hashType)
			}
		}
	}
	if len(options.OutputMatchCdn) > 0 || len(options.OutputFilterCdn) > 0 {
		options.OutputCDN = true
	}
}

// configureOutput configures the output on the screen
func (options *Options) configureOutput() {
	// If the user desires verbose output, show verbose output
	if options.Verbose {
		gologger.DefaultLogger.SetMaxLevel(levels.LevelVerbose)
	}
	if options.Debug {
		gologger.DefaultLogger.SetMaxLevel(levels.LevelDebug)
	}
	if options.NoColor {
		gologger.DefaultLogger.SetFormatter(formatter.NewCLI(true))
	}
	if options.Silent {
		gologger.DefaultLogger.SetMaxLevel(levels.LevelSilent)
	}
}

func (options *Options) configureResume() error {
	options.resumeCfg = &ResumeCfg{}
	if options.Resume && fileutil.FileExists(DefaultResumeFile) {
		return goconfig.Load(&options.resumeCfg, DefaultResumeFile)

	}
	return nil
}

// ShouldLoadResume resume file
func (options *Options) ShouldLoadResume() bool {
	return options.Resume && fileutil.FileExists(DefaultResumeFile)
}

// ShouldSaveResume file
func (options *Options) ShouldSaveResume() bool {
	return true
}

func createGroup(flagSet *goflags.FlagSet, groupName, description string, flags ...*goflags.FlagData) {
	flagSet.SetGroup(groupName, description)
	for _, currentFlag := range flags {
		currentFlag.Group(groupName)
	}
}<|MERGE_RESOLUTION|>--- conflicted
+++ resolved
@@ -6,12 +6,8 @@
 	"os"
 	"regexp"
 	"strings"
-<<<<<<< HEAD
-
-=======
-	"github.com/projectdiscovery/httpx/common/slice"
+
 	"github.com/projectdiscovery/cdncheck"
->>>>>>> 155517c5
 	"github.com/projectdiscovery/fileutil"
 	"github.com/projectdiscovery/goconfig"
 	"github.com/projectdiscovery/goflags"
@@ -238,12 +234,9 @@
 	Hashes                    string
 	Jarm                      bool
 	Asn                       bool
-<<<<<<< HEAD
-	SniName                   string
-=======
 	OutputMatchCdn            goflags.NormalizedStringSlice
 	OutputFilterCdn           goflags.NormalizedStringSlice
->>>>>>> 155517c5
+	SniName                   string
 }
 
 // ParseOptions parses the command line options for application
