--- conflicted
+++ resolved
@@ -251,13 +251,10 @@
 	OutputMatchResponseTime   string
 	OutputFilterResponseTime  string
 	HealthCheck               bool
-<<<<<<< HEAD
-	OnResult                  OnResultCallback
-=======
 	ListDSLVariable           bool
 	OutputFilterCondition     string
 	OutputMatchCondition      string
->>>>>>> bab68a48
+	OnResult                  OnResultCallback
 }
 
 // ParseOptions parses the command line options for application
